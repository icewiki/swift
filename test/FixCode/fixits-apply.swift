--- conflicted
+++ resolved
@@ -33,23 +33,19 @@
 
 func foo() -> Int {
   do {
-  } catch var err {
+  } catch let err {
     goo(err)
   }
 }
 
-<<<<<<< HEAD
-func goo(var e : ErrorProtocol) {}
-=======
-func goo(var e : ErrorType) {}
+func goo(e : ErrorProtocol) {}
 
-struct Test1 : RawOptionSetType {
+struct Test1 : OptionSet {
   init(rawValue: Int) {}
   var rawValue: Int { return 0 }
 }
 
 print("", false)
->>>>>>> ff74e8e8
 
 func ftest1() {
   // Don't replace the variable name with '_'
