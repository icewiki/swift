//===--- Join.swift - Protocol and Algorithm for concatenation ------------===//
//
// This source file is part of the Swift.org open source project
//
// Copyright (c) 2014 - 2016 Apple Inc. and the Swift project authors
// Licensed under Apache License v2.0 with Runtime Library Exception
//
// See http://swift.org/LICENSE.txt for license information
// See http://swift.org/CONTRIBUTORS.txt for the list of Swift project authors
//
//===----------------------------------------------------------------------===//

internal enum _JoinIteratorState {
  case start
  case generatingElements
  case generatingSeparator
  case end
}

/// An iterator that presents the elements of the sequences traversed
/// by `Base`, concatenated using a given separator.
public struct JoinIterator<
  Base : IteratorProtocol where Base.Element : Sequence
> : IteratorProtocol {

  /// Creates an iterator that presents the elements of the sequences
  /// traversed by `base`, concatenated using `separator`.
  ///
  /// - Complexity: O(`separator.count`).
  public init<
    Separator : Sequence
    where
    Separator.Iterator.Element == Base.Element.Iterator.Element
  >(base: Base, separator: Separator) {
    self._base = base
    self._separatorData = ContiguousArray(separator)
  }

  /// Advance to the next element and return it, or `nil` if no next
  /// element exists.
  public mutating func next() -> Base.Element.Iterator.Element? {
    repeat {
      switch _state {
      case .start:
        if let nextSubSequence = _base.next() {
          _inner = nextSubSequence.iterator()
          _state = .generatingElements
        } else {
          _state = .end
          return nil
        }

      case .generatingElements:
        let result = _inner!.next()
        if _fastPath(result != nil) {
          return result
        }
<<<<<<< HEAD
        if _separatorData.isEmpty {
          _inner = _base.next()?.iterator()
          if _inner == nil {
            _state = .end
            return nil
          }
        } else {
          _inner = _base.next()?.iterator()
          if _inner == nil {
            _state = .end
            return nil
          }
          _separator = _separatorData.iterator()
          _state = .generatingSeparator
=======
        _inner = _base.next()?.generate()
        if _inner == nil {
          _state = .End
          return nil
        }
        if !_separatorData.isEmpty {
          _separator = _separatorData.generate()
          _state = .GeneratingSeparator
>>>>>>> 50e52c28
        }

      case .generatingSeparator:
        let result = _separator!.next()
        if _fastPath(result != nil) {
          return result
        }
        _state = .generatingElements

      case .end:
        return nil

      }
    }
    while true
  }

  internal var _base: Base
<<<<<<< HEAD
  internal var _inner: Base.Element.Iterator? = nil
  internal var _separatorData: ContiguousArray<Base.Element.Iterator.Element>
  internal var _separator:
    ContiguousArray<Base.Element.Iterator.Element>.Iterator?
  internal var _state: _JoinIteratorState = .start
=======
  internal var _inner: Base.Element.Generator?
  internal var _separatorData: ContiguousArray<Base.Element.Generator.Element>
  internal var _separator: ContiguousArray<Base.Element.Generator.Element>.Generator?
  internal var _state: _JoinGeneratorState = .Start
>>>>>>> 50e52c28
}

/// A sequence that presents the elements of the `Base` sequences
/// concatenated using a given separator.
public struct JoinSequence<
  Base : Sequence where Base.Iterator.Element : Sequence
> : Sequence {

  /// Creates a sequence that presents the elements of `base` sequences
  /// concatenated using `separator`.
  ///
  /// - Complexity: O(`separator.count`).
  public init<
    Separator : Sequence
    where
    Separator.Iterator.Element == Base.Iterator.Element.Iterator.Element
  >(base: Base, separator: Separator) {
    self._base = base
    self._separator = ContiguousArray(separator)
  }

  /// Return an iterator over the elements of this sequence.
  ///
  /// - Complexity: O(1).
  public func iterator() -> JoinIterator<Base.Iterator> {
    return JoinIterator(
      base: _base.iterator(),
      separator: _separator)
  }

  public func _copyToNativeArrayBuffer()
    -> _ContiguousArrayBuffer<Base.Iterator.Element.Iterator.Element> {
    var result = ContiguousArray<Iterator.Element>()
    let separatorSize: Int = numericCast(_separator.count)

    let reservation = _base._preprocessingPass {
      () -> Int in
      var r = 0
      for chunk in _base {
        r += separatorSize + chunk.underestimatedCount
      }
      return r - separatorSize
    }

    if let n = reservation {
      result.reserveCapacity(numericCast(n))
    }

    if separatorSize != 0 {
      var iter = _base.iterator()
      if let first = iter.next() {
        result.appendContentsOf(first)
        while let next = iter.next() {
          result.appendContentsOf(_separator)
          result.appendContentsOf(next)
        }
      }
    } else {
      for x in _base {
        result.appendContentsOf(x)
      }
    }

    return result._buffer
  }

  internal var _base: Base
  internal var _separator:
    ContiguousArray<Base.Iterator.Element.Iterator.Element>
}

extension Sequence where Iterator.Element : Sequence {
  /// Returns a view, whose elements are the result of interposing a given
  /// `separator` between the elements of the sequence `self`.
  ///
  /// For example,
  /// `[[1, 2, 3], [4, 5, 6], [7, 8, 9]].join(separator: [-1, -2])`
  /// yields `[1, 2, 3, -1, -2, 4, 5, 6, -1, -2, 7, 8, 9]`.
  @warn_unused_result
  public func join<
    Separator : Sequence
    where
    Separator.Iterator.Element == Iterator.Element.Iterator.Element
  >(separator separator: Separator) -> JoinSequence<Self> {
    return JoinSequence(base: self, separator: separator)
  }
}

@available(*, unavailable, renamed="JoinIterator")
public struct JoinGenerator<
  Base : IteratorProtocol where Base.Element : Sequence
> {}

extension JoinSequence {
  @available(*, unavailable, renamed="iterator")
  public func generate() -> JoinIterator<Base.Iterator> {
    fatalError("unavailable function can't be called")
  }
}

extension Sequence where Iterator.Element : Sequence {
  @available(*, unavailable, renamed="join")
  public func joinWithSeparator<
    Separator : Sequence
    where
    Separator.Iterator.Element == Iterator.Element.Iterator.Element
  >(separator: Separator) -> JoinSequence<Self> {
    fatalError("unavailable function can't be called")
  }
}
<|MERGE_RESOLUTION|>--- conflicted
+++ resolved
@@ -55,31 +55,14 @@
         if _fastPath(result != nil) {
           return result
         }
-<<<<<<< HEAD
-        if _separatorData.isEmpty {
-          _inner = _base.next()?.iterator()
-          if _inner == nil {
-            _state = .end
-            return nil
-          }
-        } else {
-          _inner = _base.next()?.iterator()
-          if _inner == nil {
-            _state = .end
-            return nil
-          }
-          _separator = _separatorData.iterator()
-          _state = .generatingSeparator
-=======
-        _inner = _base.next()?.generate()
+        _inner = _base.next()?.iterator()
         if _inner == nil {
-          _state = .End
+          _state = .end
           return nil
         }
         if !_separatorData.isEmpty {
-          _separator = _separatorData.generate()
-          _state = .GeneratingSeparator
->>>>>>> 50e52c28
+          _separator = _separatorData.iterator()
+          _state = .generatingSeparator
         }
 
       case .generatingSeparator:
@@ -98,18 +81,11 @@
   }
 
   internal var _base: Base
-<<<<<<< HEAD
-  internal var _inner: Base.Element.Iterator? = nil
+  internal var _inner: Base.Element.Iterator?
   internal var _separatorData: ContiguousArray<Base.Element.Iterator.Element>
   internal var _separator:
     ContiguousArray<Base.Element.Iterator.Element>.Iterator?
   internal var _state: _JoinIteratorState = .start
-=======
-  internal var _inner: Base.Element.Generator?
-  internal var _separatorData: ContiguousArray<Base.Element.Generator.Element>
-  internal var _separator: ContiguousArray<Base.Element.Generator.Element>.Generator?
-  internal var _state: _JoinGeneratorState = .Start
->>>>>>> 50e52c28
 }
 
 /// A sequence that presents the elements of the `Base` sequences
