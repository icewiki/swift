//===--- SwiftRemoteMirror.h - Public remote reflection interf. -*- C++ -*-===//
//
// This source file is part of the Swift.org open source project
//
// Copyright (c) 2014 - 2017 Apple Inc. and the Swift project authors
// Licensed under Apache License v2.0 with Runtime Library Exception
//
// See https://swift.org/LICENSE.txt for license information
// See https://swift.org/CONTRIBUTORS.txt for the list of Swift project authors
//
//===----------------------------------------------------------------------===//
///
/// \file
/// This header declares functions in the libswiftReflection library,
/// which provides mechanisms for reflecting heap information in a
/// remote Swift process.
///
//===----------------------------------------------------------------------===//

#ifndef SWIFT_REMOTE_MIRROR_H
#define SWIFT_REMOTE_MIRROR_H

#include "Platform.h"
#include "MemoryReaderInterface.h"
#include "SwiftRemoteMirrorTypes.h"

#include <stdlib.h>

/// Major version changes when there are ABI or source incompatible changes.
#define SWIFT_REFLECTION_VERSION_MAJOR 3

/// Minor version changes when new APIs are added in ABI- and source-compatible
/// way.
#define SWIFT_REFLECTION_VERSION_MINOR 0

#ifdef __cplusplus
extern "C" {
#endif

/// Get the metadata version supported by the Remote Mirror library.
SWIFT_REMOTE_MIRROR_LINKAGE
uint16_t swift_reflection_getSupportedMetadataVersion();

/// \returns An opaque reflection context.
SWIFT_REMOTE_MIRROR_LINKAGE
SwiftReflectionContextRef
<<<<<<< HEAD
swift_reflection_createReflectionContext(
    void *ReaderContext,
    uint8_t PointerSize,
    FreeBytesFunction Free,
    ReadBytesFunction ReadBytes,
    GetStringLengthFunction GetStringLength,
    GetSymbolAddressFunction GetSymbolAddress);
=======
swift_reflection_createReflectionContext(void *ReaderContext,
                                         PointerSizeFunction getPointerSize,
                                         SizeSizeFunction getSizeSize,
                                         ReadBytesFunction readBytes,
                                         GetStringLengthFunction getStringLength,
                                         GetSymbolAddressFunction getSymbolAddress);
>>>>>>> d6da4f71

/// Destroys an opaque reflection context.
SWIFT_REMOTE_MIRROR_LINKAGE
void
swift_reflection_destroyReflectionContext(SwiftReflectionContextRef Context);

/// Add reflection sections for a loaded Swift image.
<<<<<<< HEAD
void
swift_reflection_addReflectionInfo(SwiftReflectionContextRef ContextRef,
                                   swift_reflection_info_t Info);

#if defined(__APPLE__) && defined(__MACH__)
/// Add reflection information from a loaded Swift image.
/// Returns true on success, false if the image's memory couldn't be read.
int
swift_reflection_addImage(SwiftReflectionContextRef ContextRef,
                          swift_addr_t imageStart);
#endif
=======
SWIFT_REMOTE_MIRROR_LINKAGE
void swift_reflection_addReflectionInfo(SwiftReflectionContextRef ContextRef,
                                        swift_reflection_info_t Info);
>>>>>>> d6da4f71

/// Returns a boolean indicating if the isa mask was successfully
/// read, in which case it is stored in the isaMask out parameter.
SWIFT_REMOTE_MIRROR_LINKAGE
int swift_reflection_readIsaMask(SwiftReflectionContextRef ContextRef,
                                 uintptr_t *outIsaMask);

/// Returns an opaque type reference for a metadata pointer, or
/// NULL if one can't be constructed.
///
/// This function loses information; in particular, passing the
/// result to swift_reflection_infoForTypeRef() will not give
/// the same result as calling swift_reflection_infoForMetadata().
SWIFT_REMOTE_MIRROR_LINKAGE
swift_typeref_t
swift_reflection_typeRefForMetadata(SwiftReflectionContextRef ContextRef,
                                    uintptr_t Metadata);

/// Returns whether the given object appears to have metadata understood
/// by this library. Images must be added using
/// swift_reflection_addImage, not swift_reflection_addReflectionInfo,
/// for this function to work properly. If addImage is used, a negative
/// result is always correct, but a positive result may be a false
/// positive if the address in question is not really a Swift or
/// Objective-C object. If addReflectionInfo is used, the return value
/// will always be false.
int
swift_reflection_ownsObject(SwiftReflectionContextRef ContextRef, uintptr_t Object);

/// Returns the metadata pointer for a given object.
uintptr_t
swift_reflection_metadataForObject(SwiftReflectionContextRef ContextRef,
                                   uintptr_t Object);

/// Returns an opaque type reference for a class or closure context
/// instance pointer, or NULL if one can't be constructed.
///
/// This function loses information; in particular, passing the
/// result to swift_reflection_infoForTypeRef() will not give
/// the same result as calling swift_reflection_infoForInstance().
SWIFT_REMOTE_MIRROR_LINKAGE
swift_typeref_t
swift_reflection_typeRefForInstance(SwiftReflectionContextRef ContextRef,
                                    uintptr_t Object);

/// Returns a typeref from a mangled type name string.
SWIFT_REMOTE_MIRROR_LINKAGE
swift_typeref_t
swift_reflection_typeRefForMangledTypeName(SwiftReflectionContextRef ContextRef,
                                           const char *MangledName,
                                           uint64_t Length);

/// Returns a structure describing the layout of a value of a typeref.
/// For classes, this returns the reference value itself.
SWIFT_REMOTE_MIRROR_LINKAGE
swift_typeinfo_t
swift_reflection_infoForTypeRef(SwiftReflectionContextRef ContextRef,
                                swift_typeref_t OpaqueTypeRef);

/// Returns the information about a child field of a value by index.
SWIFT_REMOTE_MIRROR_LINKAGE
swift_childinfo_t
swift_reflection_childOfTypeRef(SwiftReflectionContextRef ContextRef,
                                swift_typeref_t OpaqueTypeRef, unsigned Index);

/// Returns a structure describing the layout of a class instance
/// from the isa pointer of a class.
SWIFT_REMOTE_MIRROR_LINKAGE
swift_typeinfo_t
swift_reflection_infoForMetadata(SwiftReflectionContextRef ContextRef,
                                 uintptr_t Metadata);

/// Returns the information about a child field of a class instance
/// by index.
SWIFT_REMOTE_MIRROR_LINKAGE
swift_childinfo_t
swift_reflection_childOfMetadata(SwiftReflectionContextRef ContextRef,
                                 uintptr_t Metadata, unsigned Index);

/// Returns a structure describing the layout of a class or closure
/// context instance, from a pointer to the object itself.
SWIFT_REMOTE_MIRROR_LINKAGE
swift_typeinfo_t
swift_reflection_infoForInstance(SwiftReflectionContextRef ContextRef,
                                 uintptr_t Object);

/// Returns the information about a child field of a class or closure
/// context instance.
SWIFT_REMOTE_MIRROR_LINKAGE
swift_childinfo_t
swift_reflection_childOfInstance(SwiftReflectionContextRef ContextRef,
                                 uintptr_t Object, unsigned Index);

/// Returns the number of generic arguments of a typeref.
SWIFT_REMOTE_MIRROR_LINKAGE
unsigned
swift_reflection_genericArgumentCountOfTypeRef(swift_typeref_t OpaqueTypeRef);

/// Returns a fully instantiated typeref for a generic argument by index.
SWIFT_REMOTE_MIRROR_LINKAGE
swift_typeref_t
swift_reflection_genericArgumentOfTypeRef(swift_typeref_t OpaqueTypeRef,
                                          unsigned Index);

/// Projects the type inside of an existential container.
///
/// Takes the address of the start of an existential container and the typeref
/// for the existential, and sets two out parameters:
///
/// - InstanceTypeRef: A type reference for the type inside of the existential
///   container.
/// - StartOfInstanceData: The address to the start of the inner type's instance
///   data, which may or may not be inside the container directly.
///   If the type is a reference type, the pointer to the instance is the first
///   word in the container.
///
///   If the existential contains a value type that can fit in the first three
///   spare words of the container, *StartOfInstanceData == InstanceAddress.
///   If it's a value type that can't fit in three words, the data will be in
///   its own heap box, so *StartOfInstanceData will be the address of that box.
///
/// Returns true if InstanceTypeRef and StartOfInstanceData contain valid
/// valid values.
SWIFT_REMOTE_MIRROR_LINKAGE
int swift_reflection_projectExistential(SwiftReflectionContextRef ContextRef,
                                        swift_addr_t ExistentialAddress,
                                        swift_typeref_t ExistentialTypeRef,
                                        swift_typeref_t *OutInstanceTypeRef,
                                        swift_addr_t *OutStartOfInstanceData);

/// Dump a brief description of the typeref as a tree to stderr.
SWIFT_REMOTE_MIRROR_LINKAGE
void swift_reflection_dumpTypeRef(swift_typeref_t OpaqueTypeRef);

/// Dump information about the layout for a typeref.
SWIFT_REMOTE_MIRROR_LINKAGE
void swift_reflection_dumpInfoForTypeRef(SwiftReflectionContextRef ContextRef,
                                         swift_typeref_t OpaqueTypeRef);

/// Dump information about the layout of a class instance from its isa pointer.
SWIFT_REMOTE_MIRROR_LINKAGE
void swift_reflection_dumpInfoForMetadata(SwiftReflectionContextRef ContextRef,
                                          uintptr_t Metadata);

/// Dump information about the layout of a class or closure context instance.
SWIFT_REMOTE_MIRROR_LINKAGE
void swift_reflection_dumpInfoForInstance(SwiftReflectionContextRef ContextRef,
                                          uintptr_t Object);

/// Demangle a type name.
///
/// Copies at most `MaxLength` bytes from the demangled name string into
/// `OutDemangledName`.
///
/// Returns the length of the demangled string this function tried to copy
/// into `OutDemangledName`.
SWIFT_REMOTE_MIRROR_LINKAGE
size_t swift_reflection_demangle(const char *MangledName, size_t Length,
                                 char *OutDemangledName, size_t MaxLength);

#ifdef __cplusplus
} // extern "C"
#endif

#endif // SWIFT_REFLECTION_SWIFT_REFLECTION_H
<|MERGE_RESOLUTION|>--- conflicted
+++ resolved
@@ -44,22 +44,12 @@
 /// \returns An opaque reflection context.
 SWIFT_REMOTE_MIRROR_LINKAGE
 SwiftReflectionContextRef
-<<<<<<< HEAD
-swift_reflection_createReflectionContext(
-    void *ReaderContext,
-    uint8_t PointerSize,
-    FreeBytesFunction Free,
-    ReadBytesFunction ReadBytes,
-    GetStringLengthFunction GetStringLength,
-    GetSymbolAddressFunction GetSymbolAddress);
-=======
 swift_reflection_createReflectionContext(void *ReaderContext,
-                                         PointerSizeFunction getPointerSize,
-                                         SizeSizeFunction getSizeSize,
-                                         ReadBytesFunction readBytes,
-                                         GetStringLengthFunction getStringLength,
-                                         GetSymbolAddressFunction getSymbolAddress);
->>>>>>> d6da4f71
+                                         uint8_t PointerSize,
+                                         FreeBytesFunction Free,
+                                         ReadBytesFunction ReadBytes,
+                                         GetStringLengthFunction GetStringLength,
+                                         GetSymbolAddressFunction GetSymbolAddress);
 
 /// Destroys an opaque reflection context.
 SWIFT_REMOTE_MIRROR_LINKAGE
@@ -67,7 +57,7 @@
 swift_reflection_destroyReflectionContext(SwiftReflectionContextRef Context);
 
 /// Add reflection sections for a loaded Swift image.
-<<<<<<< HEAD
+SWIFT_REMOTE_MIRROR_LINKAGE
 void
 swift_reflection_addReflectionInfo(SwiftReflectionContextRef ContextRef,
                                    swift_reflection_info_t Info);
@@ -75,15 +65,11 @@
 #if defined(__APPLE__) && defined(__MACH__)
 /// Add reflection information from a loaded Swift image.
 /// Returns true on success, false if the image's memory couldn't be read.
+SWIFT_REMOTE_MIRROR_LINKAGE
 int
 swift_reflection_addImage(SwiftReflectionContextRef ContextRef,
                           swift_addr_t imageStart);
 #endif
-=======
-SWIFT_REMOTE_MIRROR_LINKAGE
-void swift_reflection_addReflectionInfo(SwiftReflectionContextRef ContextRef,
-                                        swift_reflection_info_t Info);
->>>>>>> d6da4f71
 
 /// Returns a boolean indicating if the isa mask was successfully
 /// read, in which case it is stored in the isaMask out parameter.
@@ -110,10 +96,12 @@
 /// positive if the address in question is not really a Swift or
 /// Objective-C object. If addReflectionInfo is used, the return value
 /// will always be false.
+SWIFT_REMOTE_MIRROR_LINKAGE
 int
 swift_reflection_ownsObject(SwiftReflectionContextRef ContextRef, uintptr_t Object);
 
 /// Returns the metadata pointer for a given object.
+SWIFT_REMOTE_MIRROR_LINKAGE
 uintptr_t
 swift_reflection_metadataForObject(SwiftReflectionContextRef ContextRef,
                                    uintptr_t Object);
