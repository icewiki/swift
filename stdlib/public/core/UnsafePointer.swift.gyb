//===--- UnsafePointer.swift.gyb ------------------------------*- swift -*-===//
//
// This source file is part of the Swift.org open source project
//
// Copyright (c) 2014 - 2016 Apple Inc. and the Swift project authors
// Licensed under Apache License v2.0 with Runtime Library Exception
//
// See http://swift.org/LICENSE.txt for license information
// See http://swift.org/CONTRIBUTORS.txt for the list of Swift project authors
//
//===----------------------------------------------------------------------===//

%import gyb

% for mutable in (True, False):
%  Self = 'UnsafeMutablePointer' if mutable else 'UnsafePointer'
%  a_Self = 'an `UnsafeMutablePointer`' if mutable else 'an `UnsafePointer`'

/// A raw pointer for accessing data of type `Pointee`.  This type
/// provides no automated memory management, and therefore must
/// be handled with great care to ensure safety.
///
/// Instances must be aligned to `alignof(Pointee.self)`, i.e.
/// `(UnsafePointer<Int8>(self) - nil) % alignof(Pointee.self) == 0`
///
/// The memory referenced by an instance can be in one of the following states:
///
<<<<<<< HEAD
/// - not allocated (for example, `self == nil`, or the memory was
///   deallocated and `self` is dangling);
///
/// - allocated, but `pointee` has not been initialized;
///
/// - memory is allocated and `pointee` is initialized.
public struct ${Self}<Pointee>
  : RandomAccessIndex, Hashable,
    NilLiteralConvertible, _Pointer {
=======
/// - Memory is not allocated (for example, pointer is null, or memory has
///   been deallocated previously).
///
/// - Memory is allocated, but value has not been initialized.
///
/// - Memory is allocated and value is initialized.
public struct ${Self}<Memory>
  : RandomAccessIndexType, Hashable,
    NilLiteralConvertible, _PointerType {

  @available(*, unavailable, renamed="Memory")
  public typealias T = Memory
>>>>>>> b480ab1f

  public typealias Distance = Int

  /// The underlying raw (untyped) pointer.
  public let _rawValue: Builtin.RawPointer

  /// Construct ${a_Self} from a builtin raw pointer.
  @_transparent
  public init(_ _rawValue : Builtin.RawPointer) {
    self._rawValue = _rawValue
  }

  /// Convert from an opaque pointer to a typed pointer.
  @_transparent
  public init(_ other : OpaquePointer) {
    _rawValue = other._rawValue
  }

  /// Construct ${a_Self} with a given pattern of bits.
  @_transparent
  public init(bitPattern: Int) {
    self._rawValue = Builtin.inttoptr_Word(bitPattern._builtinWordValue)
  }

  /// Construct ${a_Self} with a given pattern of bits.
  @_transparent
  public init(bitPattern: UInt) {
    self._rawValue = Builtin.inttoptr_Word(bitPattern._builtinWordValue)
  }

  /// Convert from any `UnsafeMutablePointer`, possibly with a
  /// different `Pointee`.
  ///
  /// - Warning: the behavior of accesses to pointee as a type
  ///   different from that to which it was initialized is undefined.
  @_transparent
  public init<U>(_ from : UnsafeMutablePointer<U>) {
    _rawValue = from._rawValue
  }

  /// Convert from any `UnsafePointer`, possibly with a
  /// different `Pointee`.
  ///
  /// - Warning: the behavior of accesses to pointee as a type
  ///   different from that to which it was initialized is undefined.
  @_transparent
  public init<U>(_ from : UnsafePointer<U>) {
    _rawValue = from._rawValue
  }

  /// Create an instance initialized with `nil`.
  @_transparent
  public init(nilLiteral: ()) {
    self._rawValue = _nilRawPointer
  }

%  if mutable:
  /// Allocate and point at uninitialized aligned memory for `count`
  /// instances of `Pointee`.
  ///
  /// - Postcondition: The pointee is allocated, but not initialized.
  @warn_unused_result
  public init(allocatingCapacity count: Int) {
    let size = strideof(Pointee.self) * count
    self._rawValue =
      Builtin.allocRaw(size._builtinWordValue, Builtin.alignof(Pointee.self))
  }

  /// Deallocate uninitialized memory allocated for `count` instances
  /// of `Pointee`.
  ///
  /// - Requires: The memory is not initialized.
  ///
  /// - Postcondition: The memory has been deallocated.
  public func deallocateCapacity(num: Int) {
    let size = strideof(Pointee.self) * num
    Builtin.deallocRaw(
      _rawValue, size._builtinWordValue, Builtin.alignof(Pointee.self))
  }
%  end

  /// Access the `Pointee` instance referenced by `self`.
  ///
  /// - Requires: the pointee has been initialized with an instance of
  ///   type `Pointee`.
  public var pointee: Pointee {
%  if mutable:
    @_transparent unsafeAddress {
      return UnsafePointer(self)
    }
    @_transparent nonmutating unsafeMutableAddress {
      return self
    }
%  else:
    @_transparent unsafeAddress {
      return self
    }
%  end
  }

%  if mutable:
  /// Initialize `self.pointee` with `count` consecutive copies of `newValue`
  ///
  /// - Requires: The pointee is not initialized.
  ///             `count` is non-negative.
  ///
  /// - Postcondition: The pointee is initialized; the value should eventually
  ///   be destroyed or moved from to avoid leaks.
  // FIXME: add tests (since the `count` has been added)
  public func initializePointee(newValue: Pointee, count: Int = 1) {
    _stdlibAssert(count >= 0,
      "${Self}.initializePointee with negative count")
    // Must not use `initializeFrom` with a `Collection` as that will introduce
    // a cycle.
    for offset in 0..<count {
      Builtin.initialize(newValue, (self + offset)._rawValue)
    }
  }

  /// Retrieve the `pointee`, returning the referenced memory to an
  /// uninitialized state.
  ///
  /// Equivalent to `{ defer { deinitializePointee() }; return pointee }()`, but
  /// more efficient.
  ///
  /// - Requires: The pointee is initialized.
  ///
  /// - Postcondition: The memory is uninitialized.
  @warn_unused_result
  public func take() -> Pointee {
    return Builtin.take(_rawValue)
  }

  /// Replace `count` initialized `Pointee`s starting at `self` with
  /// the `count` `Pointee`s at `source`, proceeding forward from
  /// `self` to `self + count - 1`.
  ///
  /// - Requires: `count >= 0`
  ///
  /// - Requires: `self` either precedes `source` or follows
  ///   `source + count - 1`.
  ///
  /// - Requires: The `Pointee`s at `self..<self + count` and
  ///   `source..<source + count` are initialized.
  public func assignFrom(source: ${Self}, count: Int) {
    _stdlibAssert(
      count >= 0, "${Self}.assignFrom with negative count")
    _stdlibAssert(
      self < source || self >= source + count,
      "assignFrom non-following overlapping range; use assignBackwardFrom")
    for i in 0..<count {
      self[i] = source[i]
    }
  }

  /// Replace `count` initialized `Pointee`s starting at `self` with
  /// the `count` `Pointee`s at `source`, proceeding backward from
  /// `self + count - 1` to `self`.
  ///
  /// Use `assignBackwardFrom` when copying elements into later memory
  /// that may overlap with the source range.
  ///
  /// - Requires: `count >= 0`
  ///
  /// - Requires: `source` either precedes `self` or follows
  ///   `self + count - 1`.
  ///
  /// - Requires: The `Pointee`s at `self..<self + count` and
  ///   `source..<source + count` are initialized.
  public func assignBackwardFrom(source: ${Self}, count: Int) {
    _stdlibAssert(
      count >= 0, "${Self}.assignBackwardFrom with negative count")
    _stdlibAssert(
      source < self || source >= self + count,
      "${Self}.assignBackwardFrom non-preceding overlapping range; use assignFrom instead")
    var i = count-1
    while i >= 0 {
      self[i] = source[i]
      i -= 1
    }
  }

  /// Initialize memory starting at `self` with `count` `Pointee`s
  /// beginning at `source`, proceeding forward from `self` to `self +
  /// count - 1`, and returning the source memory to an uninitialized
  /// state.
  ///
  /// - Requires: `count >= 0`
  ///
  /// - Requires: `self` either precedes `source` or follows `source +
  ///   count - 1`.
  ///
  /// - Requires: The memory at `self..<self + count` is uninitialized
  ///   and the `Pointees` at `source..<source + count` are
  ///   initialized.
  ///
  /// - Postcondition: The `Pointee`s at `self..<self + count` are
  ///   initialized and the memory at `source..<source + count` is
  ///   uninitialized.
  public func moveInitializeFrom(source: ${Self}, count: Int) {
    _stdlibAssert(
      count >= 0, "${Self}.moveInitializeFrom with negative count")
    _stdlibAssert(
      self < source || self >= source + count,
      "${Self}.moveInitializeFrom non-following overlapping range; use moveInitializeBackwardFrom")
    Builtin.takeArrayFrontToBack(
      Pointee.self, self._rawValue, source._rawValue, count._builtinWordValue)
    // This builtin is equivalent to:
    // for i in 0..<count {
    //   (self + i).initializePointee((source + i).move())
    // }
  }

  /// Initialize memory starting at `self` with `count` `Pointee`s
  /// beginning at `source`, proceeding backward from `self + count - 1`
  /// to `self`, and returning the source memory to an uninitialized
  /// state.
  ///
  /// - Requires: `count >= 0`
  ///
  /// - Requires: `source` either precedes `self` or follows
  ///   `self + count - 1`.
  ///
  /// - Requires: The memory at `self..<self + count` is uninitialized
  ///   and the `Pointees` at `source..<source + count` are
  ///   initialized.
  ///
  /// - Postcondition: The `Pointee`s at `self..<self + count` are
  ///   initialized and the memory at `source..<source + count` is
  ///   uninitialized.
  public func moveInitializeBackwardFrom(source: ${Self}, count: Int) {
    _stdlibAssert(
      count >= 0, "${Self}.moveInitializeBackwardFrom with negative count")
    _stdlibAssert(
      source < self || source >= self + count,
      "${Self}.moveInitializeBackwardFrom non-preceding overlapping range; use moveInitializeFrom instead")
    Builtin.takeArrayBackToFront(
      Pointee.self, self._rawValue, source._rawValue, count._builtinWordValue)
    // This builtin is equivalent to:
    // var src = source + count
    // var dst = self + count
    // while dst != self {
    //   (--dst).initializePointee((--src).move())
    // }
  }

  /// Initialize memory starting at `self` with `count` `Pointee`s
  /// beginning at `source`, proceeding forward from `self` to `self +
  /// count - 1`.
  ///
  /// - Requires: `count >= 0`
  ///
  /// - Requires: `self` either precedes `source` or follows `source +
  ///   count - 1`.
  ///
  /// - Requires: The memory at `self..<self + count` is uninitialized
  ///   and the `Pointees` at `source..<source + count` are
  ///   initialized.
  ///
  /// - Postcondition: The `Pointee`s at `self..<self + count` and
  ///   `source..<source + count` are initialized.
  public func initializeFrom(source: ${Self}, count: Int) {
    _stdlibAssert(
      count >= 0, "${Self}.initializeFrom with negative count")
    _stdlibAssert(
      self + count <= source || source + count <= self,
      "${Self}.initializeFrom non-following overlapping range")
    Builtin.copyArray(
      Pointee.self, self._rawValue, source._rawValue, count._builtinWordValue)
    // This builtin is equivalent to:
    // for i in 0..<count {
    //   (self + i).initializePointee(source[i])
    // }
  }

  /// Initialize memory starting at `self` with the elements of `source`.
  ///
  /// - Requires: The memory at `self..<self + count` is
  ///   uninitialized.
  ///
  /// - Postcondition: The `Pointee`s at `self..<self + count` are
  ///   initialized.
  public func initializeFrom<
    C : Collection where C.Iterator.Element == Pointee
  >(source: C) {
    source._initializeTo(self)
  }

  /// Replace `count` initialized `Pointee`s starting at `self` with
  /// the `count` `Pointee`s starting at `source`, returning the
  /// source memory to an uninitialized state.
  ///
  /// - Requires: `count >= 0`
  ///
  /// - Requires: The source and destination ranges do not overlap
  ///
  /// - Requires: The `Pointee`s at `self..<self + count` and
  ///   `source..<source + count` are initialized.
  ///
  /// - Postcondition: The `Pointee`s at `self..<self + count` are
  ///   initialized and the `Pointees` at `source..<source + count`
  ///   are uninitialized.
  public func moveAssignFrom(source: ${Self}, count: Int) {
    _stdlibAssert(
      count >= 0, "${Self}.moveAssignFrom with negative count")
    _stdlibAssert(
      self + count <= source || source + count <= self,
      "moveAssignFrom overlapping range")
    Builtin.destroyArray(Pointee.self, self._rawValue, count._builtinWordValue)
    Builtin.takeArrayFrontToBack(
      Pointee.self, self._rawValue, source._rawValue, count._builtinWordValue)
    // These builtins are equivalent to:
    // for i in 0..<count {
    //   self[i] = (source + i).move()
    // }
  }

  /// De-initialize the `count` `Pointee`s starting at `self`, returning
  /// their memory to an uninitialized state.
  ///
  /// - Precondition: The `Pointee`s at `self..<self + count` are
  ///   initialized.
  ///
  /// - Postcondition: The memory is uninitialized.
  public func deinitializePointee(count count: Int = 1) {
    _stdlibAssert(count >= 0, "${Self}.deinitializePointee with negative count")
    // FIXME: optimization should be implemented, where if the `count` value
    // is 1, the `Builtin.destroy(Pointee.self, _rawValue)` gets called.
    Builtin.destroyArray(Pointee.self, _rawValue, count._builtinWordValue)
  }
%  end

  @_transparent public
  var _isNull : Bool {
    return self == nil
  }

  /// Access the pointee at `self + i`.
  ///
  /// - Requires: the pointee at `self + i` is initialized.
  public subscript(i: Int) -> Pointee {
%  if mutable:
    @_transparent
    unsafeAddress {
      return UnsafePointer(self + i)
    }
    @_transparent
    nonmutating unsafeMutableAddress {
      return self + i
    }
%  else:
    @_transparent
    unsafeAddress {
      return self + i
    }
%  end
  }

% if mutable:
  /// If self was converted from `nil`, writes the result of invoking body into
  /// the pointee.
  public // SPI(Foundation)
  func _setIfNonNil(@noescape body: () -> Pointee) {
    if self != nil {
      pointee = body()
    }
  }

#if _runtime(_ObjC)
  /// Returns the result of invoking body.  If self was converted from
  /// `nil`, passes `nil` as the argument.  Otherwise, passes the address
  /// of a `Pointee` which is written into buffer before this method returns.
  @_transparent public
  func _withBridgeObject<U : AnyObject, R>(
    inout buffer: U?, @noescape body: AutoreleasingUnsafeMutablePointer<U?> -> R
  ) -> R {
    return self != nil ? body(&buffer) : body(nil)
  }
#endif

  /// Returns the result of invoking body.  If self was converted from
  /// `nil`, passes `nil` as the argument.  Otherwise, passes the address
  /// of buffer.
  @_transparent public
  func _withBridgeValue<U, R>(
    inout buffer: U, @noescape body: UnsafeMutablePointer<U> -> R
  ) -> R {
    return self != nil ? body(&buffer) : body(nil)
  }
% end

  //
  // Protocol conformance
  //

  /// The hash value.
  ///
  /// **Axiom:** `x == y` implies `x.hashValue == y.hashValue`.
  ///
  /// - Note: The hash value is not guaranteed to be stable across
  ///   different invocations of the same program.  Do not persist the
  ///   hash value across program runs.
  public var hashValue: Int {
    return Int(Builtin.ptrtoint_Word(_rawValue))
  }

  /// Returns the next consecutive position.
  public func successor() -> ${Self} {
    return self + 1
  }

  /// Returns the previous consecutive position.
  public func predecessor() -> ${Self} {
    return self - 1
  }

  /// Return `end - self`.
  public func distance(to x: ${Self}) -> Int {
    return x - self
  }

  /// Return `self + n`.
  public func advanced(by n: Int) -> ${Self} {
    return self + n
  }
}

extension ${Self} : CustomDebugStringConvertible {
  /// A textual representation of `self`, suitable for debugging.
  public var debugDescription: String {
    return _rawPointerToString(_rawValue)
  }
}

extension ${Self} : CustomReflectable {
  public var customMirror: Mirror {
    let ptrValue = UInt64(bitPattern: Int64(Int(Builtin.ptrtoint_Word(_rawValue))))
    return Mirror(self, children: ["pointerValue": ptrValue])
  }
}

extension ${Self} : CustomPlaygroundQuickLookable {
  var summary: String {
    let selfType = "${Self}"
    let ptrValue = UInt64(bitPattern: Int64(Int(Builtin.ptrtoint_Word(_rawValue))))
    return ptrValue == 0 ? "\(selfType)(nil)" : "\(selfType)(0x\(_uint64ToString(ptrValue, radix:16, uppercase:true)))"
  }

  public var customPlaygroundQuickLook: PlaygroundQuickLook {
    return .Text(summary)
  }
}

@_transparent
@warn_unused_result
public func == <Pointee>(
  lhs: ${Self}<Pointee>, rhs: ${Self}<Pointee>
) -> Bool {
  return Bool(Builtin.cmp_eq_RawPointer(lhs._rawValue, rhs._rawValue))
}

@_transparent
@warn_unused_result
public func < <Pointee>(lhs: ${Self}<Pointee>, rhs: ${Self}<Pointee>) -> Bool {
  return Bool(Builtin.cmp_ult_RawPointer(lhs._rawValue, rhs._rawValue))
}

@_transparent
@warn_unused_result
public func + <Pointee>(lhs: ${Self}<Pointee>, rhs: Int) -> ${Self}<Pointee> {
  return ${Self}(Builtin.gep_Word(
    lhs._rawValue, (rhs &* strideof(Pointee.self))._builtinWordValue))
}

@_transparent
@warn_unused_result
public func + <Pointee>(lhs: Int,
           rhs: ${Self}<Pointee>) -> ${Self}<Pointee> {
  return rhs + lhs
}

@_transparent
@warn_unused_result
public func - <Pointee>(lhs: ${Self}<Pointee>, rhs: Int) -> ${Self}<Pointee> {
  return lhs + -rhs
}

@_transparent
@warn_unused_result
public func - <Pointee>(lhs: ${Self}<Pointee>, rhs: ${Self}<Pointee>) -> Int {
  return
    Int(Builtin.sub_Word(Builtin.ptrtoint_Word(lhs._rawValue),
                         Builtin.ptrtoint_Word(rhs._rawValue)))
    / strideof(Pointee.self)
}

@_transparent
public func += <Pointee>(inout lhs: ${Self}<Pointee>, rhs: Int) {
  lhs = lhs + rhs
}

@_transparent
public func -= <Pointee>(inout lhs: ${Self}<Pointee>, rhs: Int) {
  lhs = lhs - rhs
}

extension ${Self} {
  @available(*, unavailable, renamed="Pointee")
  public typealias Memory = Pointee

  @available(*, unavailable, message="use 'nil' literal")
  public init() {
    fatalError("unavailable function can't be called")
  }

  @available(*, unavailable, message="use the '${Self}(allocatingCapacity:)' initializer")
  public static func alloc(num: Int) -> ${Self} {
    fatalError("unavailable function can't be called")
  }

  @available(*, unavailable, renamed="deallocateCapacity")
  public func dealloc(num: Int) {
    fatalError("unavailable function can't be called")
  }

  @available(*, unavailable, renamed="pointee")
  public var memory: Pointee {
    get {
      fatalError("unavailable function can't be called")
    }
    set {
      fatalError("unavailable function can't be called")
    }
  }

  @available(*, unavailable, renamed="initializePointee")
  public func initialize(newvalue: Pointee) {
    fatalError("unavailable function can't be called")
  }

  @available(*, unavailable, renamed="take")
  public func move() -> Pointee {
    fatalError("unavailable function can't be called")
  }
}
% end # for mutable

/// A byte-sized thing that isn't designed to interoperate with
/// any other types; it makes a decent parameter to
/// `UnsafeMutablePointer<Pointee>` when you just want to do bytewise
/// pointer arithmetic.
public // @testable
struct _RawByte {
  let _inaccessible: UInt8
}

// ${'Local Variables'}:
// eval: (read-only-mode 1)
// End:
<|MERGE_RESOLUTION|>--- conflicted
+++ resolved
@@ -25,30 +25,15 @@
 ///
 /// The memory referenced by an instance can be in one of the following states:
 ///
-<<<<<<< HEAD
-/// - not allocated (for example, `self == nil`, or the memory was
-///   deallocated and `self` is dangling);
-///
-/// - allocated, but `pointee` has not been initialized;
-///
-/// - memory is allocated and `pointee` is initialized.
-public struct ${Self}<Pointee>
-  : RandomAccessIndex, Hashable,
-    NilLiteralConvertible, _Pointer {
-=======
 /// - Memory is not allocated (for example, pointer is null, or memory has
 ///   been deallocated previously).
 ///
 /// - Memory is allocated, but value has not been initialized.
 ///
 /// - Memory is allocated and value is initialized.
-public struct ${Self}<Memory>
-  : RandomAccessIndexType, Hashable,
-    NilLiteralConvertible, _PointerType {
-
-  @available(*, unavailable, renamed="Memory")
-  public typealias T = Memory
->>>>>>> b480ab1f
+public struct ${Self}<Pointee>
+  : RandomAccessIndex, Hashable,
+    NilLiteralConvertible, _Pointer {
 
   public typealias Distance = Int
 
