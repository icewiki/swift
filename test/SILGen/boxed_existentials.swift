--- conflicted
+++ resolved
@@ -52,13 +52,8 @@
 // CHECK:         [[VALUE:%.*]] = open_existential_box %0 : $ErrorProtocol to $*[[VALUE_TYPE:@opened\(.*\) ErrorProtocol]]
 // FIXME: Extraneous copy here
 // CHECK-NEXT:    [[COPY:%[0-9]+]] = alloc_stack $[[VALUE_TYPE]]
-<<<<<<< HEAD
-// CHECK-NEXT:    copy_addr [[VALUE]] to [initialization] [[COPY]]#1 : $*[[VALUE_TYPE]]
+// CHECK-NEXT:    copy_addr [[VALUE]] to [initialization] [[COPY]] : $*[[VALUE_TYPE]]
 // CHECK:         [[METHOD:%.*]] = witness_method $[[VALUE_TYPE]], #ErrorProtocol._domain!getter.1
-=======
-// CHECK-NEXT:    copy_addr [[VALUE]] to [initialization] [[COPY]] : $*[[VALUE_TYPE]]
-// CHECK:         [[METHOD:%.*]] = witness_method $[[VALUE_TYPE]], #ErrorType._domain!getter.1
->>>>>>> b58522b8
 // -- self parameter of witness is @in_guaranteed; no need to copy since
 //    value in box is immutable and box is guaranteed
 // CHECK:         [[RESULT:%.*]] = apply [[METHOD]]<[[VALUE_TYPE]]>([[COPY]])
@@ -76,19 +71,11 @@
 // CHECK-NEXT:    strong_retain [[VALUE_BOX]]
 // CHECK-NEXT:    [[VALUE:%.*]] = open_existential_box [[VALUE_BOX]] : $ErrorProtocol to $*[[VALUE_TYPE:@opened\(.*\) ErrorProtocol]]
 // CHECK-NEXT:    [[COPY:%.*]] = alloc_stack $[[VALUE_TYPE]]
-<<<<<<< HEAD
-// CHECK-NEXT:    copy_addr [[VALUE]] to [initialization] [[COPY]]#1
+// CHECK-NEXT:    copy_addr [[VALUE]] to [initialization] [[COPY]]
 // CHECK-NEXT:    [[METHOD:%.*]] = witness_method $[[VALUE_TYPE]], #ErrorProtocol._domain!getter.1
-// CHECK-NEXT:    [[RESULT:%.*]] = apply [[METHOD]]<[[VALUE_TYPE]]>([[COPY]]#1)
-// CHECK-NEXT:    destroy_addr [[COPY]]#1
-// CHECK-NEXT:    dealloc_stack [[COPY]]#0
-=======
-// CHECK-NEXT:    copy_addr [[VALUE]] to [initialization] [[COPY]]
-// CHECK-NEXT:    [[METHOD:%.*]] = witness_method $[[VALUE_TYPE]], #ErrorType._domain!getter.1
 // CHECK-NEXT:    [[RESULT:%.*]] = apply [[METHOD]]<[[VALUE_TYPE]]>([[COPY]])
 // CHECK-NEXT:    destroy_addr [[COPY]]
 // CHECK-NEXT:    dealloc_stack [[COPY]]
->>>>>>> b58522b8
 // CHECK-NEXT:    strong_release [[VALUE_BOX]]
 // CHECK-NEXT:    strong_release [[VAR]]#0
 // CHECK-NEXT:    strong_release %0
