//===--- SliceBuffer.swift - Backing storage for ArraySlice<Element> ------===//
//
// This source file is part of the Swift.org open source project
//
// Copyright (c) 2014 - 2017 Apple Inc. and the Swift project authors
// Licensed under Apache License v2.0 with Runtime Library Exception
//
// See https://swift.org/LICENSE.txt for license information
// See https://swift.org/CONTRIBUTORS.txt for the list of Swift project authors
//
//===----------------------------------------------------------------------===//

/// Buffer type for `ArraySlice<Element>`.
@_fixed_layout
@_versioned
internal struct _SliceBuffer<Element>
  : _ArrayBufferProtocol,
    RandomAccessCollection
{
  internal typealias NativeStorage = _ContiguousArrayStorage<Element>
  internal typealias NativeBuffer = _ContiguousArrayBuffer<Element>

  @_inlineable
  @_versioned
  internal init(
    owner: AnyObject, subscriptBaseAddress: UnsafeMutablePointer<Element>,
    indices: Range<Int>, hasNativeBuffer: Bool
  ) {
    self.owner = owner
    self.subscriptBaseAddress = subscriptBaseAddress
    self.startIndex = indices.lowerBound
    let bufferFlag = UInt(hasNativeBuffer ? 1 : 0)
    self.endIndexAndFlags = (UInt(indices.upperBound) << 1) | bufferFlag
    _invariantCheck()
  }

  @_inlineable
  @_versioned
  internal init() {
    let empty = _ContiguousArrayBuffer<Element>()
    self.owner = empty.owner
    self.subscriptBaseAddress = empty.firstElementAddress
    self.startIndex = empty.startIndex
    self.endIndexAndFlags = 1
    _invariantCheck()
  }

  @_inlineable
  @_versioned
  internal init(_buffer buffer: NativeBuffer, shiftedToStartIndex: Int) {
    let shift = buffer.startIndex - shiftedToStartIndex
    self.init(
      owner: buffer.owner,
      subscriptBaseAddress: buffer.subscriptBaseAddress + shift,
      indices: shiftedToStartIndex..<shiftedToStartIndex + buffer.count,
      hasNativeBuffer: true)
  }

  @_versioned
  internal func _invariantCheck() {
    let isNative = _hasNativeBuffer
    let isNativeStorage: Bool = owner is _ContiguousArrayStorageBase
    _sanityCheck(isNativeStorage == isNative)
    if isNative {
      _sanityCheck(count <= nativeBuffer.count)
    }
  }

  @_versioned
  internal var _hasNativeBuffer: Bool {
    return (endIndexAndFlags & 1) != 0
  }

  @_versioned
  internal var nativeBuffer: NativeBuffer {
    _sanityCheck(_hasNativeBuffer)
    return NativeBuffer(
      owner as? _ContiguousArrayStorageBase ?? _emptyArrayStorage)
  }

  @_versioned
  internal var nativeOwner: AnyObject {
    _sanityCheck(_hasNativeBuffer, "Expect a native array")
    return owner
  }

  /// Replace the given subRange with the first insertCount elements of
  /// the given collection.
  ///
  /// - Precondition: This buffer is backed by a uniquely-referenced
<<<<<<< HEAD
  ///   `_ContiguousArrayBuffer`
  internal mutating func replaceSubrangeInPlace<C>(
=======
  ///   `_ContiguousArrayBuffer` and
  ///   `insertCount <= numericCast(newValues.count)`.
  @_versioned
  internal mutating func replaceSubrange<C>(
>>>>>>> f61612cc
    _ subrange: Range<Int>,
    with newValues: C,
    insertCount: Int) where C : Collection, C.Iterator.Element == Element {

    // Goals: 
    // * adjust subrange to match native storage
    // * fix up slice bounds to reflect subrange change

    _invariantCheck()

    _sanityCheck(_hasNativeBuffer && isUniquelyReferenced())

    let oldCount = count
    let growth = insertCount - subrange.count

    var native = nativeBuffer
    let hiddenElementCount = firstElementAddress - native.firstElementAddress

    _sanityCheck(native.count + growth <= native.capacity)

    let start = subrange.lowerBound - startIndex + hiddenElementCount
    let end = subrange.upperBound - startIndex + hiddenElementCount
    native.replaceSubrangeInPlace(
      start..<end,
      with: newValues,
      insertCount: insertCount)

    self.endIndex = self.startIndex + oldCount + growth

    _invariantCheck()
  }

  /// A value that identifies the storage used by the buffer.  Two
  /// buffers address the same elements when they have the same
  /// identity and count.
  @_versioned
  internal var identity: UnsafeRawPointer {
    return UnsafeRawPointer(firstElementAddress)
  }

  /// An object that keeps the elements stored in this buffer alive.
  @_versioned
  internal var owner: AnyObject
  @_versioned
  internal let subscriptBaseAddress: UnsafeMutablePointer<Element>

  @_versioned
  internal var firstElementAddress: UnsafeMutablePointer<Element> {
    return subscriptBaseAddress + startIndex
  }

  @_versioned
  internal var firstElementAddressIfContiguous: UnsafeMutablePointer<Element>? {
    return firstElementAddress
  }

  /// [63:1: 63-bit index][0: has a native buffer]
  @_versioned
  internal var endIndexAndFlags: UInt

  //===--- Non-essential bits ---------------------------------------------===//

  @_versioned
  internal mutating func requestUniqueMutableBackingBuffer(
    minimumCapacity: Int
  ) -> NativeBuffer? {
    _invariantCheck()
    if _fastPath(_hasNativeBuffer && isUniquelyReferenced()) {
      if capacity >= minimumCapacity {
        // Since we have the last reference, drop any inaccessible
        // trailing elements in the underlying storage.  That will
        // tend to reduce shuffling of later elements.  Since this
        // function isn't called for subscripting, this won't slow
        // down that case.
        var native = nativeBuffer
        let offset = self.firstElementAddress - native.firstElementAddress
        let backingCount = native.count
        let myCount = count

        if _slowPath(backingCount > myCount + offset) {
          native.replaceSubrangeInPlace(
            (myCount+offset)..<backingCount,
            with: EmptyCollection(),
            insertCount: 0)
        }
        _invariantCheck()
        return native
      }
    }
    return nil
  }

  @_inlineable
  @_versioned
  internal mutating func isMutableAndUniquelyReferenced() -> Bool {
    return _hasNativeBuffer && isUniquelyReferenced()
  }

  @_inlineable
  @_versioned
  internal mutating func isMutableAndUniquelyReferencedOrPinned() -> Bool {
    return _hasNativeBuffer && isUniquelyReferencedOrPinned()
  }

  /// If this buffer is backed by a `_ContiguousArrayBuffer`
  /// containing the same number of elements as `self`, return it.
  /// Otherwise, return `nil`.
  @_versioned
  internal func requestNativeBuffer() -> _ContiguousArrayBuffer<Element>? {
    _invariantCheck()
    if _fastPath(_hasNativeBuffer && nativeBuffer.count == count) {
      return nativeBuffer
    }
    return nil
  }

  @_versioned
  @discardableResult
  internal func _copyContents(
    subRange bounds: Range<Int>,
    initializing target: UnsafeMutablePointer<Element>
  ) -> UnsafeMutablePointer<Element> {
    _invariantCheck()
    _sanityCheck(bounds.lowerBound >= startIndex)
    _sanityCheck(bounds.upperBound >= bounds.lowerBound)
    _sanityCheck(bounds.upperBound <= endIndex)
    let c = bounds.count
    target.initialize(from: subscriptBaseAddress + bounds.lowerBound, count: c)
    return target + c
  }

  /// True, if the array is native and does not need a deferred type check.
  @_versioned
  internal var arrayPropertyIsNativeTypeChecked: Bool {
    return _hasNativeBuffer
  }

  @_versioned
  internal var count: Int {
    get {
      return endIndex - startIndex
    }
    set {
      let growth = newValue - count
      if growth != 0 {
        nativeBuffer.count += growth
        self.endIndex += growth
      }
      _invariantCheck()
    }
  }

  /// Traps unless the given `index` is valid for subscripting, i.e.
  /// `startIndex ≤ index < endIndex`
  @_versioned
  internal func _checkValidSubscript(_ index : Int) {
    _precondition(
      index >= startIndex && index < endIndex, "Index out of bounds")
  }

  @_versioned
  internal var capacity: Int {
    let count = self.count
    if _slowPath(!_hasNativeBuffer) {
      return count
    }
    let n = nativeBuffer
    let nativeEnd = n.firstElementAddress + n.count
    if (firstElementAddress + count) == nativeEnd {
      return count + (n.capacity - n.count)
    }
    return count
  }

  @_versioned
  internal mutating func isUniquelyReferenced() -> Bool {
    return isKnownUniquelyReferenced(&owner)
  }

  @_versioned
  internal mutating func isUniquelyReferencedOrPinned() -> Bool {
    return _isKnownUniquelyReferencedOrPinned(&owner)
  }

  @_versioned
  internal func getElement(_ i: Int) -> Element {
    _sanityCheck(i >= startIndex, "slice index is out of range (before startIndex)")
    _sanityCheck(i < endIndex, "slice index is out of range")
    return subscriptBaseAddress[i]
  }

  /// Access the element at `position`.
  ///
  /// - Precondition: `position` is a valid position in `self` and
  ///   `position != endIndex`.
  internal subscript(position: Int) -> Element {
    get {
      return getElement(position)
    }
    nonmutating set {
      _sanityCheck(position >= startIndex, "slice index is out of range (before startIndex)")
      _sanityCheck(position < endIndex, "slice index is out of range")
      subscriptBaseAddress[position] = newValue
    }
  }

  @_versioned
  internal subscript(bounds: Range<Int>) -> _SliceBuffer {
    get {
      _sanityCheck(bounds.lowerBound >= startIndex)
      _sanityCheck(bounds.upperBound >= bounds.lowerBound)
      _sanityCheck(bounds.upperBound <= endIndex)
      return _SliceBuffer(
        owner: owner,
        subscriptBaseAddress: subscriptBaseAddress,
        indices: bounds,
        hasNativeBuffer: _hasNativeBuffer)
    }
    set {
      fatalError("not implemented")
    }
  }

  //===--- Collection conformance -------------------------------------===//
  /// The position of the first element in a non-empty collection.
  ///
  /// In an empty collection, `startIndex == endIndex`.
  @_versioned
  internal var startIndex: Int

  /// The collection's "past the end" position---that is, the position one
  /// greater than the last valid subscript argument.
  ///
  /// `endIndex` is always reachable from `startIndex` by zero or more
  /// applications of `index(after:)`.
  @_versioned
  internal var endIndex: Int {
    get {
      return Int(endIndexAndFlags >> 1)
    }
    set {
      endIndexAndFlags = (UInt(newValue) << 1) | (_hasNativeBuffer ? 1 : 0)
    }
  }

  internal typealias Indices = CountableRange<Int>

  //===--- misc -----------------------------------------------------------===//
  /// Call `body(p)`, where `p` is an `UnsafeBufferPointer` over the
  /// underlying contiguous storage.
  @_inlineable
  @_versioned
  internal func withUnsafeBufferPointer<R>(
    _ body: (UnsafeBufferPointer<Element>) throws -> R
  ) rethrows -> R {
    defer { _fixLifetime(self) }
    return try body(UnsafeBufferPointer(start: firstElementAddress,
      count: count))
  }

  /// Call `body(p)`, where `p` is an `UnsafeMutableBufferPointer`
  /// over the underlying contiguous storage.
  @_inlineable
  @_versioned
  internal mutating func withUnsafeMutableBufferPointer<R>(
    _ body: (UnsafeMutableBufferPointer<Element>) throws -> R
  ) rethrows -> R {
    defer { _fixLifetime(self) }
    return try body(
      UnsafeMutableBufferPointer(start: firstElementAddress, count: count))
  }
}

extension _SliceBuffer {
  internal func _copyToContiguousArray() -> ContiguousArray<Element> {
    if _hasNativeBuffer {
      let n = nativeBuffer
      if count == n.count {
        return ContiguousArray(_buffer: n)
      }
    }

    let result = _ContiguousArrayBuffer<Element>(
      _uninitializedCount: count,
      minimumCapacity: 0)
    result.firstElementAddress.initialize(
      from: firstElementAddress, count: count)
    return ContiguousArray(_buffer: result)
  }
}<|MERGE_RESOLUTION|>--- conflicted
+++ resolved
@@ -88,15 +88,9 @@
   /// the given collection.
   ///
   /// - Precondition: This buffer is backed by a uniquely-referenced
-<<<<<<< HEAD
   ///   `_ContiguousArrayBuffer`
+  @_versioned
   internal mutating func replaceSubrangeInPlace<C>(
-=======
-  ///   `_ContiguousArrayBuffer` and
-  ///   `insertCount <= numericCast(newValues.count)`.
-  @_versioned
-  internal mutating func replaceSubrange<C>(
->>>>>>> f61612cc
     _ subrange: Range<Int>,
     with newValues: C,
     insertCount: Int) where C : Collection, C.Iterator.Element == Element {
