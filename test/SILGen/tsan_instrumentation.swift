--- conflicted
+++ resolved
@@ -1,8 +1,4 @@
-<<<<<<< HEAD
-// RUN: %target-swift-frontend -sanitize=thread -enable-experimental-tsan-inout-instrumentation -emit-silgen %s | %FileCheck %s
-=======
 // RUN: %target-swift-frontend -sanitize=thread -emit-silgen %s | %FileCheck %s
->>>>>>> fba882ff
 // REQUIRES: tsan_runtime
 // XFAIL: linux
 
