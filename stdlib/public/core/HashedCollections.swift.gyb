//===----------------------------------------------------------------------===//
//
// This source file is part of the Swift.org open source project
//
// Copyright (c) 2014 - 2016 Apple Inc. and the Swift project authors
// Licensed under Apache License v2.0 with Runtime Library Exception
//
// See http://swift.org/LICENSE.txt for license information
// See http://swift.org/CONTRIBUTORS.txt for the list of Swift project authors
//
//===----------------------------------------------------------------------===//

import SwiftShims

// General Mutable, Value-Type Collections
// =================================================
//
// Basic copy-on-write (COW) requires a container's data to be copied
// into new storage before it is modified, to avoid changing the data
// of other containers that may share the data.  There is one
// exception: when we know the container has the only reference to the
// data, we can elide the copy.  This COW optimization is crucial for
// the performance of mutating algorithms.
//
// Some container elements (Characters in a String, key/value pairs in
// an open-addressing hash table) are not traversable with a fixed
// size offset, so incrementing/decrementing indices requires looking
// at the contents of the container.  The current interface for
// incrementing/decrementing indices of a Collection is the usual ++i,
// --i. Therefore, for memory safety, the indices need to keep a
// reference to the container's underlying data so that it can be
// inspected.  But having multiple outstanding references to the
// underlying data defeats the COW optimization.
//
// The way out is to count containers referencing the data separately
// from indices that reference the data.  When deciding to elide the
// copy and modify the data directly---as long as we don't violate
// memory safety of any outstanding indices---we only need to be
// sure that no other containers are referencing the data.
//
// Implementation notes
// ====================
//
// `Dictionary` uses two storage schemes: native storage and Cocoa storage.
//
// Native storage is a hash table with open addressing and linear probing.  The
// bucket array forms a logical ring (e.g., a chain can wrap around the end of
// buckets array to the beginning of it).
//
// The logical bucket array is implemented as three arrays: Key, Value, and a
// bitmap that marks valid entries. An invalid entry marks the end of a chain.
// There is always at least one invalid entry among the buckets. `Dictionary`
// does not use tombstones.
//
// In addition to the native storage `Dictionary` can also wrap an
// `NSDictionary` in order to allow bridging `NSDictionary` to `Dictionary` in
// `O(1)`.
//
// Currently native storage uses a data structure like this::
//
//   Dictionary<K,V> (a struct)
//   +----------------------------------------------+
//   | [ _VariantDictionaryStorage<K,V> (an enum) ] |
//   +---|------------------------------------------+
//      /
//     |
//     V  _NativeDictionaryStorageOwner<K,V> (a class)
//   +-----------------------------------------------------------+
//   | [refcount#1] [ _NativeDictionaryStorage<K,V> (a struct) ] |
//   +----------------|------------------------------------------+
//                    |
//     +--------------+
//     |
//     V  _NativeDictionaryStorageImpl<K,V> (a class)
//   +-----------------------------------------+
//   | [refcount#2]    [...element storage...] |
//   +-----------------------------------------+
//     ^
//     +---+
//         |              Dictionary<K,V>.Index (an enum)
//   +-----|--------------------------------------------+
//   |     |     _NativeDictionaryIndex<K,V> (a struct) |
//   | +---|------------------------------------------+ |
//   | | [ _NativeDictionaryStorage<K,V> (a struct) ] | |
//   | +----------------------------------------------+ |
//   +--------------------------------------------------+
//
// We would like to optimize by allocating the `_NativeDictionaryStorageOwner`
// /inside/ the `_NativeDictionaryStorageImpl`, and override the `dealloc`
// method of `_NativeDictionaryStorageOwner` to do nothing but release its
// reference.
//
//     Dictionary<K,V> (a struct)
//     +----------------------------------------------+
//     | [ _VariantDictionaryStorage<K,V> (an enum) ] |
//     +---|------------------------------------------+
//        /
//       |          +---+
//       |          V   |  _NativeDictionaryStorageImpl<K,V> (a class)
//   +---|--------------|----------------------------------------------+
//   |   |              |                                              |
//   |   | [refcount#2] |                                              |
//   |   |              |                                              |
//   |   V              | _NativeDictionaryStorageOwner<K,V> (a class) |
//   | +----------------|------------------------------------------+   |
//   | | [refcount#1] [ _NativeDictionaryStorage<K,V> (a struct) ] |   |
//   | +-----------------------------------------------------------+   |
//   |                                                                 |
//   | [...element storage...]                                         |
//   +-----------------------------------------------------------------+
//
//
// Cocoa storage uses a data structure like this::
//
//   Dictionary<K,V> (a struct)
//   +----------------------------------------------+
//   | _VariantDictionaryStorage<K,V> (an enum)     |
//   | +----------------------------------------+   |
//   | | [ _CocoaDictionaryStorage (a struct) ] |   |
//   | +---|------------------------------------+   |
//   +-----|----------------------------------------+
//         |
//     +---+
//     |
//     V  NSDictionary (a class)
//   +--------------+
//   | [refcount#1] |
//   +--------------+
//     ^
//     +-+
//       |     Dictionary<K,V>.Index (an enum)
//   +---|-----------------------------------+
//   |   |  _CocoaDictionaryIndex (a struct) |
//   | +-|-----------------------------+     |
//   | | * [ all keys ] [ next index ] |     |
//   | +-------------------------------+     |
//   +---------------------------------------+
//
// `_NativeDictionaryStorageOwner` is an `NSDictionary` subclass.  It can
// be returned to Objective-C during bridging if both `Key` and `Value`
// bridge verbatim.
//
// Index Invalidation
// ------------------
//
// Indexing a container, `c[i]`, uses the integral offset stored in the index
// to access the elements referenced by the container.  The buffer referenced
// by the index is only used to increment and decrement the index.  Most of the
// time, these two buffers will be identical, but they need not always be.  For
// example, if one ensures that a `Dictionary` has sufficient capacity to avoid
// reallocation on the next element insertion, the following works ::
//
//   var (i, found) = d.find(k) // i is associated with d's buffer
//   if found {
//      var e = d            // now d is sharing its data with e
//      e[newKey] = newValue // e now has a unique copy of the data
//      return e[i]          // use i to access e
//   }
//
// The result should be a set of iterator invalidation rules familiar to anyone
// familiar with the C++ standard library.  Note that because all accesses to a
// dictionary buffer are bounds-checked, this scheme never compromises memory
// safety.
//
// Bridging
// ========
//
// Bridging `NSDictionary` to `Dictionary`
// ---------------------------------------
//
// `NSDictionary` bridges to `Dictionary<NSObject, AnyObject>` in `O(1)`,
// without memory allocation.
//
// Bridging `Dictionary` to `NSDictionary`
// ---------------------------------------
//
// `Dictionary<K, V>` bridges to `NSDictionary` iff both `K` and `V` are
// bridged.  Otherwise, a runtime error is raised.
//
// * if both `K` and `V` are bridged verbatim, then `Dictionary<K, V>` bridges
//   to `NSDictionary` in `O(1)`, without memory allocation.  Access to
//   elements does not cause memory allocation.
//
// * otherwise, `K` and/or `V` are unconditionally or conditionally bridged.
//   In this case, `Dictionary<K, V>` is bridged to `NSDictionary` in `O(1)`,
//   without memory allocation.  Complete bridging is performed when the first
//   access to elements happens.  The bridged `NSDictionary` has a cache of
//   pointers it returned, so that:
//   - Every time keys or values are accessed on the bridged `NSDictionary`,
//     new objects are not created.
//   - Accessing the same element (key or value) multiple times will return
//     the same pointer.
//
// Bridging `NSSet` to `Set` and vice versa
// ----------------------------------------
//
// Bridging guarantees for `Set<Element>` are the same as for
// `Dictionary<Element, ()>`.
//

/// This protocol is only used for compile-time checks that
/// every storage type implements all required operations.
internal protocol _HashStorage {
  associatedtype Key
  associatedtype Value
  associatedtype Index
  associatedtype SequenceElement
  associatedtype SequenceElementWithoutLabels
  var startIndex: Index { get }
  var endIndex: Index { get }

  @warn_unused_result
  func index(forKey key: Key) -> Index?

  @warn_unused_result
  func assertingGet(i: Index) -> SequenceElement

  @warn_unused_result
  func assertingGet(key: Key) -> Value

  @warn_unused_result
  func maybeGet(key: Key) -> Value?

  mutating func updateValue(value: Value, forKey key: Key) -> Value?
  mutating func remove(at index: Index) -> SequenceElement
  mutating func removeValue(forKey key: Key) -> Value?
  mutating func removeAll(keepingCapacity keepCapacity: Bool)
  var count: Int { get }

  @warn_unused_result
  static func fromArray(elements: [SequenceElementWithoutLabels]) -> Self
}

/// The inverse of the default hash table load factor.  Factored out so that it
/// can be used in multiple places in the implementation and stay consistent.
/// Should not be used outside `Dictionary` implementation.
@_transparent
internal var _hashContainerDefaultMaxLoadFactorInverse: Double {
  return 1.0 / 0.75
}

#if _runtime(_ObjC)
/// Call `[lhs isEqual: rhs]`.
///
/// This function is part of the runtime because `Bool` type is bridged to
/// `ObjCBool`, which is in Foundation overlay.
@_silgen_name("swift_stdlib_NSObject_isEqual")
internal func _stdlib_NSObject_isEqual(lhs: AnyObject, _ rhs: AnyObject) -> Bool
#endif

//===--- Hacks and workarounds --------------------------------------------===//

/// Like `UnsafeMutablePointer<Unmanaged<AnyObject>>`, or `id
/// __unsafe_unretained *` in Objective-C ARC.
internal struct _UnmanagedAnyObjectArray {
  // `UnsafeMutablePointer<Unmanaged<AnyObject>>` fails because of:
  // <rdar://problem/16836348> IRGen: Couldn't find conformance

  /// Underlying pointer, typed as an integer to escape from reference
  /// counting.
  internal var value: UnsafeMutablePointer<Int>

  internal init(_ up: UnsafeMutablePointer<AnyObject>) {
    self.value = UnsafeMutablePointer(up)
  }

  internal subscript(i: Int) -> AnyObject {
    get {
      return _reinterpretCastToAnyObject(value[i])
    }
    nonmutating set(newValue) {
      value[i] = unsafeBitCast(newValue, to: Int.self)
    }
  }
}

//===--- APIs unique to Set<Element> --------------------------------------===//

/// A collection of unique `Element` instances.
///
/// The order of elements in a set is stable between mutations but
/// otherwise unpredictable.
public struct Set<Element : Hashable> :
  SetAlgebra, Hashable, Collection, ArrayLiteralConvertible {

  internal typealias _Self = Set<Element>
  internal typealias _VariantStorage = _VariantSetStorage<Element>
  internal typealias _NativeStorage = _NativeSetStorage<Element>
  public typealias Index = SetIndex<Element>

  internal var _variantStorage: _VariantStorage

  /// Create an empty set with at least the given number of
  /// elements worth of storage.  The actual capacity will be the
  /// smallest power of 2 that is >= `minimumCapacity`.
  public init(minimumCapacity: Int) {
    _variantStorage =
      _VariantStorage.Native(
        _NativeStorage.Owner(minimumCapacity: minimumCapacity))
  }

  /// Private initializer.
  internal init(_nativeStorage: _NativeSetStorage<Element>) {
    _variantStorage = _VariantStorage.Native(
      _NativeStorage.Owner(nativeStorage: _nativeStorage))
  }

  /// Private initializer.
  internal init(_nativeStorageOwner: _NativeSetStorageOwner<Element>) {
    _variantStorage = .Native(_nativeStorageOwner)
  }

  //
  // All APIs below should dispatch to `_variantStorage`, without doing any
  // additional processing.
  //

#if _runtime(_ObjC)
  /// Private initializer used for bridging.
  ///
  /// Only use this initializer when both conditions are true:
  ///
  /// * it is statically known that the given `NSSet` is immutable;
  /// * `Element` is bridged verbatim to Objective-C (i.e.,
  ///   is a reference type).
  public init(_immutableCocoaSet: _NSSet) {
    _sanityCheck(_isBridgedVerbatimToObjectiveC(Element.self),
      "Set can be backed by NSSet _variantStorage only when the member type can be bridged verbatim to Objective-C")
    _variantStorage = _VariantSetStorage.Cocoa(
      _CocoaSetStorage(cocoaSet: _immutableCocoaSet))
  }
#endif

  /// The position of the first element in a non-empty set.
  ///
  /// This is identical to `endIndex` in an empty set.
  ///
  /// - Complexity: Amortized O(1) if `self` does not wrap a bridged
  ///   `NSSet`, O(N) otherwise.
  public var startIndex: Index {
    return _variantStorage.startIndex
  }

  /// The collection's "past the end" position.
  ///
  /// `endIndex` is not a valid argument to `subscript`, and is always
  /// reachable from `startIndex` by zero or more applications of
  /// `successor()`.
  ///
  /// - Complexity: Amortized O(1) if `self` does not wrap a bridged
  ///   `NSSet`, O(N) otherwise.
  public var endIndex: Index {
    return _variantStorage.endIndex
  }

  // APINAMING: complexity docs are broadly missing in this file.

  /// Returns `true` if the set contains a member.
  @warn_unused_result
  public func contains(member: Element) -> Bool {
    return _variantStorage.maybeGet(member) != nil
  }

  /// Returns the `Index` of a given member, or `nil` if the member is not
  /// present in the set.
  @warn_unused_result
  public func indexOf(member: Element) -> Index? {
    return _variantStorage.index(forKey: member)
  }

  // APINAMING: say what happens when the element is already there.
  /// Insert a new member into the set.
  public mutating func insert(newMember: Element) {
    _variantStorage.updateValue(newMember, forKey: newMember)
  }

  /// Remove the member from the set and return it if it was present.
  public mutating func remove(member: Element) -> Element? {
    return _variantStorage.removeValue(forKey: member)
  }

  /// Remove the element at the given `position`.
  public mutating func remove(at position: Index) -> Element {
    return _variantStorage.remove(at: position)
  }

  /// Erase all the elements.  If `keepCapacity` is `true`, existing
  /// element capacity is kept for future insertions.
  public mutating func removeAll(keepingCapacity keepCapacity: Bool = false) {
    _variantStorage.removeAll(keepingCapacity: keepCapacity)
  }

  /// Removes and returns the first element.
  ///
  /// - Requires: `!isEmpty`.
  public mutating func removeFirst() -> Element {
    _require(!isEmpty, "can't removeFirst from an empty Set")
    return remove(at: startIndex)
  }

  /// The number of members in the set.
  ///
  /// - Complexity: O(1).
  public var count: Int {
    return _variantStorage.count
  }

  //
  // `Sequence` conformance
  //

  /// Access the member at `position`.
  ///
  /// - Complexity: O(1).
  public subscript(position: Index) -> Element {
    return _variantStorage.assertingGet(position)
  }

<<<<<<< HEAD
  /// Return a *iterator* over the members.
=======
  /// Returns a generator over the members.
>>>>>>> b480ab1f
  ///
  /// - Complexity: O(1).
  public func iterator() -> SetIterator<Element> {
    return _variantStorage.iterator()
  }

  //
  // `ArrayLiteralConvertible` conformance
  //
  public init(arrayLiteral elements: Element...) {
    self.init(_nativeStorage: _NativeSetStorage.fromArray(elements))
  }

  //
  // APIs below this comment should be implemented strictly in terms of
  // *public* APIs above.  `_variantStorage` should not be accessed directly.
  //
  // This separates concerns for testing.  Tests for the following APIs need
  // not to concern themselves with testing correctness of behavior of
  // underlying storage (and different variants of it), only correctness of the
  // API itself.
  //

  /// Create an empty `Set`.
  public init() {
    self = Set<Element>(minimumCapacity: 0)
  }

  /// Create a `Set` from a finite sequence of items.
  public init<
    Source : Sequence where Source.Iterator.Element == Element
  >(_ sequence: Source) {
    self.init()
    if let s = sequence as? Set<Element> {
      // If this sequence is actually a native `Set`, then we can quickly
      // adopt its native storage and let COW handle uniquing only
      // if necessary.
      switch s._variantStorage {
        case .Native(let owner):
          _variantStorage = .Native(owner)
        case .Cocoa(let owner):
          _variantStorage = .Cocoa(owner)
      }
    } else {
      for item in sequence {
        insert(item)
      }
    }
  }

<<<<<<< HEAD
  /// Returns `true` iff `possibleSuperset` contains every member of `self`.
=======
  /// Returns `true` if the set is a subset of a finite sequence as a `Set`.
>>>>>>> b480ab1f
  @warn_unused_result
  public func isSubsetOf<
    S : Sequence where S.Iterator.Element == Element
  >(possibleSuperset: S) -> Bool {
    // FIXME(performance): isEmpty fast path, here and elsewhere.
    let other = Set(possibleSuperset)
    return isSubsetOf(other)
  }

<<<<<<< HEAD
  /// Returns `true` iff `possibleStrictSuperset` contains every member
  /// of `self`, and at least one other element.
=======
  /// Returns `true` if the set is a subset of a finite sequence as a `Set`
  /// but not equal.
>>>>>>> b480ab1f
  @warn_unused_result
  public func isStrictSubsetOf<
    S : Sequence where S.Iterator.Element == Element
  >(possibleStrictSuperset: S) -> Bool {
    // FIXME: code duplication.
    let other = Set(possibleStrictSuperset)
    return isStrictSubsetOf(other)
  }

<<<<<<< HEAD
  /// Returns `true` iff `self` contains every element of `possibleSubset`.
=======
  /// Returns `true` if the set is a superset of a finite sequence as a `Set`.
>>>>>>> b480ab1f
  @warn_unused_result
  public func isSupersetOf<
    S : Sequence where S.Iterator.Element == Element
  >(possibleSubset: S) -> Bool {
    // FIXME(performance): Don't build a set; just ask if every element is in
    // `self`.
    let other = Set(possibleSubset)
    return other.isSubsetOf(self)
  }

<<<<<<< HEAD
  /// Returns `true` iff `self` contains every element of
  /// `possibleStrictSubset`, and at least one other element.
=======
  /// Returns `true` if the set is a superset of a finite sequence as a `Set`
  /// but not equal.
>>>>>>> b480ab1f
  @warn_unused_result
  public func isStrictSupersetOf<
    S : Sequence where S.Iterator.Element == Element
  >(possibleStrictSubset: S) -> Bool {
    let other = Set(possibleStrictSubset)
    return other.isStrictSubsetOf(self)
  }

<<<<<<< HEAD
  /// Returns `true` iff no element of `other` is a member of `self`.
=======
  /// Returns `true` if no members in the set are in a finite sequence as a `Set`.
>>>>>>> b480ab1f
  @warn_unused_result
  public func isDisjointWith<
    S : Sequence where S.Iterator.Element == Element
  >(other: S) -> Bool {
    // FIXME(performance): Don't need to build a set.
    let otherSet = Set(other)
    return isDisjointWith(otherSet)
  }

<<<<<<< HEAD
  // APINAMING: should we say which one wins if an element appears twice?
  /// Return a new `Set` containing the members of `self` and the
  /// elements of `other`.
=======
  /// Returns a new `Set` with items in both this set and a finite sequence.
>>>>>>> b480ab1f
  @warn_unused_result
  public func union<
    S : Sequence where S.Iterator.Element == Element
  >(other: S) -> Set<Element> {
    var newSet = self
    newSet.unionInPlace(other)
    return newSet
  }

<<<<<<< HEAD
  /// Insert the elements of `other`.
=======
  /// Inserts elements of a finite sequence into this `Set`.
>>>>>>> b480ab1f
  public mutating func unionInPlace<
    S : Sequence where S.Iterator.Element == Element
  >(other: S) {
    for item in other {
      insert(item)
    }
  }

<<<<<<< HEAD
  /// Return the members of `self` not contained in `other`.
=======
  /// Returns a new set with elements in this set that do not occur
  /// in a finite sequence.
>>>>>>> b480ab1f
  @warn_unused_result
  public func subtract<
    S : Sequence where S.Iterator.Element == Element
  >(other: S) -> Set<Element> {
    return _subtract(other)
  }

  internal func _subtract<
    S : Sequence where S.Iterator.Element == Element
  >(other: S) -> Set<Element> {
    var newSet = self
    newSet.subtractInPlace(other)
    return newSet
  }

<<<<<<< HEAD
  /// Remove the elements of `other` from `self`.
=======
  /// Removes all members in the set that occur in a finite sequence.
>>>>>>> b480ab1f
  public mutating func subtractInPlace<
    S : Sequence where S.Iterator.Element == Element
  >(other: S) {
    _subtractInPlace(other)
  }

  internal mutating func _subtractInPlace<
    S : Sequence where S.Iterator.Element == Element
  >(other: S) {
    for item in other {
      remove(item)
    }
  }

<<<<<<< HEAD
  /// Return the members of `self` contained in `other`.
=======
  /// Returns a new set with elements common to this set and a finite sequence.
>>>>>>> b480ab1f
  @warn_unused_result
  public func intersect<
    S : Sequence where S.Iterator.Element == Element
  >(other: S) -> Set<Element> {
    let otherSet = Set(other)
    return intersect(otherSet)
  }

<<<<<<< HEAD
  /// Remove any members not contained in `other`.
=======
  /// Removes any members of this set that aren't also in a finite sequence.
>>>>>>> b480ab1f
  public mutating func intersectInPlace<
    S : Sequence where S.Iterator.Element == Element
  >(other: S) {
    // Because `intersect` needs to both modify and iterate over
    // the left-hand side, the index may become invalidated during
    // traversal so an intermediate set must be created.
    //
    // FIXME(performance): perform this operation at a lower level
    // to avoid invalidating the index and avoiding a copy.
    let result = self.intersect(other)

    // The result can only have fewer or the same number of elements.
    // If no elements were removed, don't perform a reassignment
    // as this may cause an unnecessary uniquing COW.
    if result.count != count {
      self = result
    }
  }

<<<<<<< HEAD
  /// Returns the elements contained in `self` or `other`, but not both.
=======
  /// Returns a new set with elements that are either in the set or a finite
  /// sequence but do not occur in both.
>>>>>>> b480ab1f
  @warn_unused_result
  public func exclusiveOr<
    S : Sequence where S.Iterator.Element == Element
  >(other: S) -> Set<Element> {
    var newSet = self
    newSet.exclusiveOrInPlace(other)
    return newSet
  }

<<<<<<< HEAD
  /// Replace `self` with the elements contained in `self` or `other`,
  /// but not both.
=======
  /// For each element of a finite sequence, removes it from the set if it is a
  /// common element, otherwise adds it to the set. Repeated elements of the
  /// sequence will be ignored.
>>>>>>> b480ab1f
  public mutating func exclusiveOrInPlace<
    S : Sequence where S.Iterator.Element == Element
  >(other: S) {
    let otherSet = Set(other)
    exclusiveOrInPlace(otherSet)
  }

  public var hashValue: Int {
    // FIXME: <rdar://problem/18915294> Cache Set<T> hashValue
    var result: Int = _mixInt(0)
    for member in self {
       result ^= _mixInt(member.hashValue)
    }
    return result
  }

  //
  // `Sequence` conformance
  //

  @warn_unused_result
  public func _customContainsEquatableElement(member: Element) -> Bool? {
    return contains(member)
  }

  @warn_unused_result
  public func _customIndexOfEquatableElement(member: Element) -> Index?? {
    return Optional(indexOf(member))
  }

  //
  // Collection conformance
  //

  /// `true` iff `self` is empty.
  public var isEmpty: Bool {
    return count == 0
  }

  /// The first element of `self`, or `nil` if `self` is empty.
  public var first: Element? {
    return count > 0 ? self[startIndex] : nil
  }
}

/// Check for both subset and equality relationship between
/// a set and some sequence (which may itself be a `Set`).
///
/// (isSubset: lhs ⊂ rhs, isEqual: lhs ⊂ rhs and |lhs| = |rhs|)
@warn_unused_result
internal func _compareSets<Element>(lhs: Set<Element>, _ rhs: Set<Element>)
  -> (isSubset: Bool, isEqual: Bool) {
  // FIXME(performance): performance could be better if we start by comparing
  // counts.
  for member in lhs {
    if !rhs.contains(member) {
      return (false, false)
    }
  }
  return (true, lhs.count == rhs.count)
}

@warn_unused_result
public func == <Element : Hashable>(lhs: Set<Element>, rhs: Set<Element>) -> Bool {
  switch (lhs._variantStorage, rhs._variantStorage) {
  case (.Native(let lhsNativeOwner), .Native(let rhsNativeOwner)):
    let lhsNative = lhsNativeOwner.nativeStorage
    let rhsNative = rhsNativeOwner.nativeStorage

    if lhsNativeOwner === rhsNativeOwner {
      return true
    }

    if lhsNative.count != rhsNative.count {
      return false
    }

    for member in lhs {
      let (_, found) =
        rhsNative._find(member, startBucket: rhsNative._bucket(member))
      if !found {
        return false
      }
    }
    return true

  case (_VariantSetStorage.Cocoa(let lhsCocoa),
      _VariantSetStorage.Cocoa(let rhsCocoa)):
#if _runtime(_ObjC)
    return _stdlib_NSObject_isEqual(lhsCocoa.cocoaSet, rhsCocoa.cocoaSet)
#else
      _sanityCheckFailure("internal error: unexpected cocoa set")
#endif

  case (_VariantSetStorage.Native(let lhsNativeOwner),
    _VariantSetStorage.Cocoa(let rhsCocoa)):
#if _runtime(_ObjC)
    let lhsNative = lhsNativeOwner.nativeStorage

    if lhsNative.count != rhsCocoa.count {
      return false
    }

    let endIndex = lhsNative.endIndex
    var i = lhsNative.startIndex
    while i != endIndex {
      let key = lhsNative.assertingGet(i)
      let bridgedKey: AnyObject = _bridgeToObjectiveCUnconditional(key)
      let optRhsValue: AnyObject? = rhsCocoa.maybeGet(bridgedKey)
      if let rhsValue = optRhsValue {
        if key == _forceBridgeFromObjectiveC(rhsValue, Element.self) {
          i = i.successor()
          continue
        }
      }
      i = i.successor()
      return false
    }
    return true
#else
      _sanityCheckFailure("internal error: unexpected cocoa set")
#endif

  case (_VariantSetStorage.Cocoa, _VariantSetStorage.Native):
#if _runtime(_ObjC)
    return rhs == lhs
#else
      _sanityCheckFailure("internal error: unexpected cocoa set")
#endif
  }
}

extension Set : CustomStringConvertible, CustomDebugStringConvertible {
  @warn_unused_result
  private func makeDescription(isDebug isDebug: Bool) -> String {
    var result = isDebug ? "Set([" : "["
    var first = true
    for member in self {
      if first {
        first = false
      } else {
        result += ", "
      }
      debugPrint(member, terminator: "", to: &result)
    }
    result += isDebug ? "])" : "]"
    return result
  }

  /// A textual representation of `self`.
  public var description: String {
    return makeDescription(isDebug: false)
  }

  /// A textual representation of `self`, suitable for debugging.
  public var debugDescription: String {
    return makeDescription(isDebug: true)
  }
}

#if _runtime(_ObjC)
@_silgen_name("swift_stdlib_CFSetGetValues")
func _stdlib_CFSetGetValues(nss: _NSSet, _: UnsafeMutablePointer<AnyObject>)

/// Equivalent to `NSSet.allObjects`, but does not leave objects on the
/// autorelease pool.
internal func _stdlib_NSSet_allObjects(nss: _NSSet) ->
  _HeapBuffer<Int, AnyObject> {
  let count = nss.count
  let buffer = _HeapBuffer<Int, AnyObject>(
    _HeapBufferStorage<Int, AnyObject>.self, count, count)
  _stdlib_CFSetGetValues(nss, buffer.baseAddress)
  return buffer
}
#endif

//===--- Compiler conversion/casting entry points for Set<Element> --------===//

#if _runtime(_ObjC)
/// Perform a non-bridged upcast that always succeeds.
///
/// - Requires: `BaseValue` is a base class or base `@objc`
///   protocol (such as `AnyObject`) of `DerivedValue`.
@warn_unused_result
public func _setUpCast<DerivedValue, BaseValue>(source: Set<DerivedValue>)
  -> Set<BaseValue> {
  _sanityCheck(_isClassOrObjCExistential(BaseValue.self))
  _sanityCheck(_isClassOrObjCExistential(DerivedValue.self))

  var builder = _SetBuilder<BaseValue>(count: source.count)
  for member in source {
    builder.add(member: unsafeBitCast(member, to: BaseValue.self))
  }
  return builder.take()
}

/// Implements an unconditional upcast that involves bridging.
///
/// The cast can fail if bridging fails.
///
/// - Precondition: `SwiftValue` is bridged to Objective-C
///   and requires non-trivial bridging.
@warn_unused_result
public func _setBridgeToObjectiveC<SwiftValue, ObjCValue>(
  source: Set<SwiftValue>
) -> Set<ObjCValue> {
  _sanityCheck(_isClassOrObjCExistential(ObjCValue.self))
  _sanityCheck(!_isBridgedVerbatimToObjectiveC(SwiftValue.self))

  var result = Set<ObjCValue>(minimumCapacity: source.count)
  let valueBridgesDirectly =
    _isBridgedVerbatimToObjectiveC(SwiftValue.self) ==
    _isBridgedVerbatimToObjectiveC(ObjCValue.self)
  for member in source {
    var bridgedMember: ObjCValue
    if valueBridgesDirectly {
      bridgedMember = unsafeBitCast(member, to: ObjCValue.self)
    } else {
      let bridged: AnyObject? = _bridgeToObjectiveC(member)
      _require(bridged != nil,
      "set member cannot be bridged to Objective-C")
      bridgedMember = unsafeBitCast(bridged!, to: ObjCValue.self)
    }
    result.insert(bridgedMember)
  }
  return result
}

/// Implements a forced downcast.  This operation should have O(1) complexity.
///
/// The cast can fail if bridging fails.  The actual checks and bridging can be
/// deferred.
///
/// - Precondition: `DerivedValue` is a subtype of `BaseValue` and both
///   are reference types.
@warn_unused_result
public func _setDownCast<BaseValue, DerivedValue>(source: Set<BaseValue>)
  -> Set<DerivedValue> {

  _sanityCheck(_isClassOrObjCExistential(BaseValue.self))
  _sanityCheck(_isClassOrObjCExistential(DerivedValue.self))

  switch source._variantStorage {
  case _VariantSetStorage.Native(let nativeOwner):
    return Set(
    _immutableCocoaSet:
    unsafeBitCast(nativeOwner, to: _NSSet.self))

  case _VariantSetStorage.Cocoa(let cocoaStorage):
    return Set(
    _immutableCocoaSet:
    unsafeBitCast(cocoaStorage, to: _NSSet.self))
  }
}

/// Implements a conditional downcast.
///
/// If the cast fails, the function returns `nil`.  All checks should be
/// performed eagerly.
///
/// - Precondition: `DerivedValue` is a subtype of `BaseValue` and both
///   are reference types.
@warn_unused_result
public func _setDownCastConditional<BaseValue, DerivedValue>(
  source: Set<BaseValue>
) -> Set<DerivedValue>? {
  _sanityCheck(_isClassOrObjCExistential(BaseValue.self))
  _sanityCheck(_isClassOrObjCExistential(DerivedValue.self))

  var result = Set<DerivedValue>(minimumCapacity: source.count)
  for member in source {
    if let derivedMember = member as? DerivedValue {
      result.insert(derivedMember)
      continue
    }
    return nil
  }
  return result
}

/// Implements an unconditional downcast that involves bridging.
///
/// - Precondition: At least one of `SwiftValue` is a bridged value
///   type, and the corresponding `ObjCValue` is a reference type.
@warn_unused_result
public func _setBridgeFromObjectiveC<ObjCValue, SwiftValue>(
  source: Set<ObjCValue>
) -> Set<SwiftValue> {
  let result: Set<SwiftValue>? = _setBridgeFromObjectiveCConditional(source)
  _require(result != nil, "This set cannot be bridged from Objective-C")
  return result!
}

/// Implements a conditional downcast that involves bridging.
///
/// If the cast fails, the function returns `nil`.  All checks should be
/// performed eagerly.
///
/// - Precondition: At least one of `SwiftValue` is a bridged value
///   type, and the corresponding `ObjCValue` is a reference type.
@warn_unused_result
public func _setBridgeFromObjectiveCConditional<
  ObjCValue, SwiftValue
>(
  source: Set<ObjCValue>
) -> Set<SwiftValue>? {
  _sanityCheck(_isClassOrObjCExistential(ObjCValue.self))
  _sanityCheck(!_isBridgedVerbatimToObjectiveC(SwiftValue.self))

  let valueBridgesDirectly =
    _isBridgedVerbatimToObjectiveC(SwiftValue.self) ==
      _isBridgedVerbatimToObjectiveC(ObjCValue.self)

  var result = Set<SwiftValue>(minimumCapacity: source.count)
  for value in source {
    // Downcast the value.
    var resultValue: SwiftValue
    if valueBridgesDirectly {
      if let bridgedValue = value as? SwiftValue {
        resultValue = bridgedValue
      } else {
        return nil
      }
    } else {
      if let bridgedValue = _conditionallyBridgeFromObjectiveC(
          _reinterpretCastToAnyObject(value), SwiftValue.self) {
        resultValue = bridgedValue
      } else {
        return nil
      }
    }
    result.insert(resultValue)
  }
  return result
}
#endif

//===--- APIs unique to Dictionary<Key, Value> ----------------------------===//

/// A mapping from `Key` to `Value`.
///
/// The order of elements in a dictionary is stable between mutations
/// but otherwise unpredictable.
public struct Dictionary<Key : Hashable, Value> :
  Collection, DictionaryLiteralConvertible {

  internal typealias _Self = Dictionary<Key, Value>
  internal typealias _VariantStorage = _VariantDictionaryStorage<Key, Value>
  internal typealias _NativeStorage = _NativeDictionaryStorage<Key, Value>
  public typealias Element = (key: Key, value: Value)
  public typealias Index = DictionaryIndex<Key, Value>

  internal var _variantStorage: _VariantStorage

  /// Create an empty dictionary.
  public init() {
    self = Dictionary<Key, Value>(minimumCapacity: 0)
  }

  /// Create a dictionary with at least the given number of
  /// elements worth of storage.  The actual capacity will be the
  /// smallest power of 2 that is >= `minimumCapacity`.
  public init(minimumCapacity: Int) {
    _variantStorage =
      .Native(_NativeStorage.Owner(minimumCapacity: minimumCapacity))
  }

  internal init(_nativeStorage: _NativeDictionaryStorage<Key, Value>) {
    _variantStorage =
      .Native(_NativeStorage.Owner(nativeStorage: _nativeStorage))
  }

  internal init(
    _nativeStorageOwner: _NativeDictionaryStorageOwner<Key, Value>
  ) {
    _variantStorage = .Native(_nativeStorageOwner)
  }

#if _runtime(_ObjC)
  /// Private initializer used for bridging.
  ///
  /// Only use this initializer when both conditions are true:
  ///
  /// * it is statically known that the given `NSDictionary` is immutable;
  /// * `Key` and `Value` are bridged verbatim to Objective-C (i.e.,
  ///   are reference types).
  public init(_immutableCocoaDictionary: _NSDictionary) {
    _sanityCheck(
      _isBridgedVerbatimToObjectiveC(Key.self) &&
      _isBridgedVerbatimToObjectiveC(Value.self),
      "Dictionary can be backed by NSDictionary storage only when both key and value are bridged verbatim to Objective-C")
    _variantStorage = .Cocoa(
      _CocoaDictionaryStorage(cocoaDictionary: _immutableCocoaDictionary))
  }
#endif

  //
  // All APIs below should dispatch to `_variantStorage`, without doing any
  // additional processing.
  //

  /// The position of the first element in a non-empty dictionary.
  ///
  /// Identical to `endIndex` in an empty dictionary.
  ///
  /// - Complexity: Amortized O(1) if `self` does not wrap a bridged
  ///   `NSDictionary`, O(N) otherwise.
  public var startIndex: Index {
    return _variantStorage.startIndex
  }

  /// The collection's "past the end" position.
  ///
  /// `endIndex` is not a valid argument to `subscript`, and is always
  /// reachable from `startIndex` by zero or more applications of
  /// `successor()`.
  ///
  /// - Complexity: Amortized O(1) if `self` does not wrap a bridged
  ///   `NSDictionary`, O(N) otherwise.
  public var endIndex: Index {
    return _variantStorage.endIndex
  }

  /// Returns the `Index` for the given key, or `nil` if the key is not
  /// present in the dictionary.
  @warn_unused_result
  public func index(forKey key: Key) -> Index? {
    // Complexity: amortized O(1) for native storage, O(N) when wrapping an
    // NSDictionary.
    return _variantStorage.index(forKey: key)
  }

  /// Returns the key-value pair at `position`.
  ///
  /// - Complexity: O(1).
  public subscript(position: Index) -> Element {
    return _variantStorage.assertingGet(position)
  }

  /// Access the value associated with the given key.
  ///
  /// Reading a key that is not present in `self` yields `nil`.
  /// Writing `nil` as the value for a given key erases that key from
  /// `self`.
  public subscript(key: Key) -> Value? {
    get {
      return _variantStorage.maybeGet(key)
    }
    set(newValue) {
      if let x = newValue {
        // FIXME(performance): this loads and discards the old value.
        _variantStorage.updateValue(x, forKey: key)
      }
      else {
        // FIXME(performance): this loads and discards the old value.
        removeValue(forKey: key)
      }
    }
  }

  /// Update the value stored in the dictionary for the given key, or, if the
  /// key does not exist, add a new key-value pair to the dictionary.
  ///
  /// Returns the value that was replaced, or `nil` if a new key-value pair
  /// was added.
  public mutating func updateValue(
    value: Value, forKey key: Key
  ) -> Value? {
    return _variantStorage.updateValue(value, forKey: key)
  }

  /// Remove and return the key-value pair at `index`.
  ///
  /// Invalidates all indices with respect to `self`.
  ///
  /// - Complexity: O(`self.count`).
  public mutating func remove(at index: Index) -> Element {
    return _variantStorage.remove(at: index)
  }

  /// Remove a given key and the associated value from the dictionary.
  /// Returns the value that was removed, or `nil` if the key was not present
  /// in the dictionary.
  public mutating func removeValue(forKey key: Key) -> Value? {
    return _variantStorage.removeValue(forKey: key)
  }

<<<<<<< HEAD
  /// Remove all the elements.  If `keepingCapacity` is `true`, existing
  /// element capacity is kept for future insertions.
=======
  /// Removes all elements.
>>>>>>> b480ab1f
  ///
  /// - Postcondition: `capacity == 0` if `keepingCapacity` is
  /// `false`, otherwise the capacity will not be decreased.
  ///
  /// Invalidates all indices with respect to `self`.
  ///
  /// - parameter keepCapacity: If `true`, the operation preserves the
  ///   storage capacity that the collection has, otherwise the underlying
  ///   storage is released.  The default is `false`.
  ///
  /// Complexity: O(`self.count`).
  public mutating func removeAll(keepingCapacity keepCapacity: Bool = false) {
    // The 'will not decrease' part in the documentation comment is worded very
    // carefully.  The capacity can increase if we replace Cocoa storage with
    // native storage.
    _variantStorage.removeAll(keepingCapacity: keepCapacity)
  }

  /// The number of entries in the dictionary.
  ///
  /// - Complexity: O(1).
  public var count: Int {
    return _variantStorage.count
  }

  //
  // `Sequence` conformance
  //

<<<<<<< HEAD
  /// Return a *iterator* over the (key, value) pairs.
=======
  /// Returns a generator over the (key, value) pairs.
>>>>>>> b480ab1f
  ///
  /// - Complexity: O(1).
  public func iterator() -> DictionaryIterator<Key, Value> {
    return _variantStorage.iterator()
  }

  //
  // DictionaryLiteralConvertible conformance
  //

  /// Create an instance initialized with `elements`.
  @effects(readonly)
  public init(dictionaryLiteral elements: (Key, Value)...) {
    self.init(_nativeStorage: _NativeDictionaryStorage.fromArray(elements))
  }

  //
  // APIs below this comment should be implemented strictly in terms of
  // *public* APIs above.  `_variantStorage` should not be accessed directly.
  //
  // This separates concerns for testing.  Tests for the following APIs need
  // not to concern themselves with testing correctness of behavior of
  // underlying storage (and different variants of it), only correctness of the
  // API itself.
  //

  /// A collection containing just the keys of `self`.
  ///
  /// Keys appear in the same order as they occur as the `.key` member
  /// of key-value pairs in `self`.  Each key in the result has a
  /// unique value.
  public var keys: LazyMapCollection<Dictionary, Key> {
    return self.lazy.map { $0.key }
  }

  /// A collection containing just the values of `self`.
  ///
  /// Values appear in the same order as they occur as the `.value` member
  /// of key-value pairs in `self`.
  public var values: LazyMapCollection<Dictionary, Value> {
    return self.lazy.map { $0.value }
  }

  //
  // Collection conformance
  //

  /// `true` iff `count == 0`.
  public var isEmpty: Bool {
    return count == 0
  }

}

@warn_unused_result
public func == <Key : Equatable, Value : Equatable>(
  lhs: [Key : Value],
  rhs: [Key : Value]
) -> Bool {
  switch (lhs._variantStorage, rhs._variantStorage) {
  case (.Native(let lhsNativeOwner), .Native(let rhsNativeOwner)):
    let lhsNative = lhsNativeOwner.nativeStorage
    let rhsNative = rhsNativeOwner.nativeStorage

    if lhsNativeOwner === rhsNativeOwner {
      return true
    }

    if lhsNative.count != rhsNative.count {
      return false
    }

    for (k, v) in lhs {
      let (pos, found) = rhsNative._find(k, startBucket: rhsNative._bucket(k))
      // FIXME: Can't write the simple code pending
      // <rdar://problem/15484639> Refcounting bug
      /*
      if !found || rhs[pos].value != lhsElement.value {
        return false
      }
      */
      if !found {
        return false
      }
      if rhsNative.value(at: pos.offset) != v {
        return false
      }
    }
    return true

  case (.Cocoa(let lhsCocoa), .Cocoa(let rhsCocoa)):
#if _runtime(_ObjC)
    return _stdlib_NSObject_isEqual(
      lhsCocoa.cocoaDictionary, rhsCocoa.cocoaDictionary)
#else
      _sanityCheckFailure("internal error: unexpected cocoa dictionary")
#endif

  case (.Native(let lhsNativeOwner), .Cocoa(let rhsCocoa)):
#if _runtime(_ObjC)
    let lhsNative = lhsNativeOwner.nativeStorage

    if lhsNative.count != rhsCocoa.count {
      return false
    }

    let endIndex = lhsNative.endIndex
    var index = lhsNative.startIndex
    while index != endIndex {
      let (key, value) = lhsNative.assertingGet(index)
      let optRhsValue: AnyObject? =
        rhsCocoa.maybeGet(_bridgeToObjectiveCUnconditional(key))
      if let rhsValue = optRhsValue {
        if value == _forceBridgeFromObjectiveC(rhsValue, Value.self) {
          index._successorInPlace()
          continue
        }
      }
      index._successorInPlace()
      return false
    }
    return true
#else
      _sanityCheckFailure("internal error: unexpected cocoa dictionary")
#endif

  case (.Cocoa, .Native):
#if _runtime(_ObjC)
    return rhs == lhs
#else
      _sanityCheckFailure("internal error: unexpected cocoa dictionary")
#endif
  }
}

@warn_unused_result
public func != <Key : Equatable, Value : Equatable>(
  lhs: [Key : Value],
  rhs: [Key : Value]
) -> Bool {
  return !(lhs == rhs)
}

extension Dictionary : CustomStringConvertible, CustomDebugStringConvertible {
  @warn_unused_result
  internal func _makeDescription() -> String {
    if count == 0 {
      return "[:]"
    }

    var result = "["
    var first = true
    for (k, v) in self {
      if first {
        first = false
      } else {
        result += ", "
      }
      debugPrint(k, terminator: "", to: &result)
      result += ": "
      debugPrint(v, terminator: "", to: &result)
    }
    result += "]"
    return result
  }

  /// A textual representation of `self`.
  public var description: String {
    return _makeDescription()
  }

  /// A textual representation of `self`, suitable for debugging.
  public var debugDescription: String {
    return _makeDescription()
  }
}

#if _runtime(_ObjC)
/// Equivalent to `NSDictionary.allKeys`, but does not leave objects on the
/// autorelease pool.
@warn_unused_result
internal func _stdlib_NSDictionary_allKeys(nsd: _NSDictionary)
    -> _HeapBuffer<Int, AnyObject> {
  let count = nsd.count
  let buffer = _HeapBuffer<Int, AnyObject>(
    _HeapBufferStorage<Int, AnyObject>.self, count, count)

  nsd.getObjects(nil, andKeys: buffer.baseAddress)
  return buffer
}
#endif

//===--- Compiler conversion/casting entry points for Dictionary<K, V> ----===//

#if _runtime(_ObjC)
/// Perform a non-bridged upcast that always succeeds.
///
/// - Requires: `BaseKey` and `BaseValue` are base classes or base `@objc`
///   protocols (such as `AnyObject`) of `DerivedKey` and `DerivedValue`,
///   respectively.
@warn_unused_result
public func _dictionaryUpCast<DerivedKey, DerivedValue, BaseKey, BaseValue>(
    source: Dictionary<DerivedKey, DerivedValue>
) -> Dictionary<BaseKey, BaseValue> {
  // FIXME: This crappy implementation is O(n) because it copies the
  // data; a proper implementation would be O(1).

  _sanityCheck(_isClassOrObjCExistential(BaseKey.self))
  _sanityCheck(_isClassOrObjCExistential(BaseValue.self))
  _sanityCheck(_isClassOrObjCExistential(DerivedKey.self))
  _sanityCheck(_isClassOrObjCExistential(DerivedValue.self))

  var result = Dictionary<BaseKey, BaseValue>(minimumCapacity: source.count)
  for (k, v) in source {
    result[unsafeBitCast(k, to: BaseKey.self)] =
      unsafeBitCast(v, to: BaseValue.self)
  }
  return result
}

/// Implements an unconditional upcast that involves bridging.
///
/// The cast can fail if bridging fails.
///
/// - Precondition: `SwiftKey` and `SwiftValue` are bridged to Objective-C,
///   and at least one of them requires non-trivial bridging.
@warn_unused_result
@inline(never)
@_semantics("stdlib_binary_only")
public func _dictionaryBridgeToObjectiveC<
  SwiftKey, SwiftValue, ObjCKey, ObjCValue
>(
  source: Dictionary<SwiftKey, SwiftValue>
) -> Dictionary<ObjCKey, ObjCValue> {

  // Note: We force this function to stay in the swift dylib because
  // it is not performance sensitive and keeping it in the dylib saves
  // a new kilobytes for each specialization for all users of dictionary.

  _sanityCheck(
    !_isBridgedVerbatimToObjectiveC(SwiftKey.self) ||
    !_isBridgedVerbatimToObjectiveC(SwiftValue.self))
  _sanityCheck(
    _isClassOrObjCExistential(ObjCKey.self) ||
    _isClassOrObjCExistential(ObjCValue.self))

  var result = Dictionary<ObjCKey, ObjCValue>(minimumCapacity: source.count)
  let keyBridgesDirectly =
    _isBridgedVerbatimToObjectiveC(SwiftKey.self) ==
      _isBridgedVerbatimToObjectiveC(ObjCKey.self)
  let valueBridgesDirectly =
    _isBridgedVerbatimToObjectiveC(SwiftValue.self) ==
      _isBridgedVerbatimToObjectiveC(ObjCValue.self)
  for (key, value) in source {
    // Bridge the key
    var bridgedKey: ObjCKey
    if keyBridgesDirectly {
      bridgedKey = unsafeBitCast(key, to: ObjCKey.self)
    } else {
      let bridged: AnyObject? = _bridgeToObjectiveC(key)
      _require(bridged != nil, "dictionary key cannot be bridged to Objective-C")
      bridgedKey = unsafeBitCast(bridged!, to: ObjCKey.self)
    }

    // Bridge the value
    var bridgedValue: ObjCValue
    if valueBridgesDirectly {
      bridgedValue = unsafeBitCast(value, to: ObjCValue.self)
    } else {
      let bridged: AnyObject? = _bridgeToObjectiveC(value)
      _require(bridged != nil,
          "dictionary value cannot be bridged to Objective-C")
      bridgedValue = unsafeBitCast(bridged!, to: ObjCValue.self)
    }

    result[bridgedKey] = bridgedValue
  }

  return result
}

/// Implements a forced downcast.  This operation should have O(1) complexity.
///
/// The cast can fail if bridging fails.  The actual checks and bridging can be
/// deferred.
///
/// - Precondition: `DerivedKey` is a subtype of `BaseKey`, `DerivedValue` is
///   a subtype of `BaseValue`, and all of these types are reference types.
@warn_unused_result
public func _dictionaryDownCast<BaseKey, BaseValue, DerivedKey, DerivedValue>(
  source: Dictionary<BaseKey, BaseValue>
) -> Dictionary<DerivedKey, DerivedValue> {
  _sanityCheck(_isClassOrObjCExistential(BaseKey.self))
  _sanityCheck(_isClassOrObjCExistential(BaseValue.self))
  _sanityCheck(_isClassOrObjCExistential(DerivedKey.self))
  _sanityCheck(_isClassOrObjCExistential(DerivedValue.self))

  switch source._variantStorage {
  case .Native(let nativeOwner):
    // FIXME(performance): this introduces an indirection through Objective-C
    // runtime, even though we access native storage.  But we cannot
    // unsafeBitCast the owner object, because that would change the generic
    // arguments.
    //
    // One way to solve this is to add a third, read-only, representation to
    // variant storage: like _NativeDictionaryStorageOwner, but it would
    // perform casts when accessing elements.
    //
    // Note: it is safe to treat the storage as immutable here because
    // Dictionary will not mutate storage with reference count greater than 1.
    return Dictionary(
      _immutableCocoaDictionary:
        unsafeBitCast(nativeOwner, to: _NSDictionary.self))

  case .Cocoa(let cocoaStorage):
    return Dictionary(
      _immutableCocoaDictionary:
        unsafeBitCast(cocoaStorage, to: _NSDictionary.self))
  }
}

/// Implements a conditional downcast.
///
/// If the cast fails, the function returns `nil`.  All checks should be
/// performed eagerly.
///
/// - Precondition: `DerivedKey` is a subtype of `BaseKey`, `DerivedValue` is
///   a subtype of `BaseValue`, and all of these types are reference types.
@warn_unused_result
public func _dictionaryDownCastConditional<
  BaseKey, BaseValue, DerivedKey, DerivedValue
>(
  source: Dictionary<BaseKey, BaseValue>
) -> Dictionary<DerivedKey, DerivedValue>? {
  _sanityCheck(_isClassOrObjCExistential(BaseKey.self))
  _sanityCheck(_isClassOrObjCExistential(BaseValue.self))
  _sanityCheck(_isClassOrObjCExistential(DerivedKey.self))
  _sanityCheck(_isClassOrObjCExistential(DerivedValue.self))

  var result = Dictionary<DerivedKey, DerivedValue>()
  for (key, value) in source {
    if let derivedKey = key as? DerivedKey {
      if let derivedValue = value as? DerivedValue {
        result[derivedKey] = derivedValue
        continue
      }
    }

    // Either the key or the value wasn't of the appropriate derived
    // type. Fail.
    return nil
  }
  return result
}

/// Implements an unconditional downcast that involves bridging.
///
/// - Precondition: At least one of `SwiftKey` or `SwiftValue` is a bridged value
///   type, and the corresponding `ObjCKey` or `ObjCValue` is a reference type.
@warn_unused_result
public func _dictionaryBridgeFromObjectiveC<
  ObjCKey, ObjCValue, SwiftKey, SwiftValue
>(
  source: Dictionary<ObjCKey, ObjCValue>
) -> Dictionary<SwiftKey, SwiftValue> {
  let result: Dictionary<SwiftKey, SwiftValue>? =
    _dictionaryBridgeFromObjectiveCConditional(source)
  _require(result != nil, "dictionary cannot be bridged from Objective-C")
  return result!
}

/// Implements a conditional downcast that involves bridging.
///
/// If the cast fails, the function returns `nil`.  All checks should be
/// performed eagerly.
///
/// - Precondition: At least one of `SwiftKey` or `SwiftValue` is a bridged value
///   type, and the corresponding `ObjCKey` or `ObjCValue` is a reference type.
@warn_unused_result
public func _dictionaryBridgeFromObjectiveCConditional<
  ObjCKey, ObjCValue, SwiftKey, SwiftValue
>(
  source: Dictionary<ObjCKey, ObjCValue>
) -> Dictionary<SwiftKey, SwiftValue>? {
  _sanityCheck(
    _isClassOrObjCExistential(ObjCKey.self) ||
    _isClassOrObjCExistential(ObjCValue.self))
  _sanityCheck(
    !_isBridgedVerbatimToObjectiveC(SwiftKey.self) ||
    !_isBridgedVerbatimToObjectiveC(SwiftValue.self))

  let keyBridgesDirectly =
    _isBridgedVerbatimToObjectiveC(SwiftKey.self) ==
      _isBridgedVerbatimToObjectiveC(ObjCKey.self)
  let valueBridgesDirectly =
    _isBridgedVerbatimToObjectiveC(SwiftValue.self) ==
      _isBridgedVerbatimToObjectiveC(ObjCValue.self)

  var result = Dictionary<SwiftKey, SwiftValue>(minimumCapacity: source.count)
  for (key, value) in source {
    // Downcast the key.
    var resultKey: SwiftKey
    if keyBridgesDirectly {
      if let bridgedKey = key as? SwiftKey {
        resultKey = bridgedKey
      } else {
        return nil
      }
    } else {
      if let bridgedKey = _conditionallyBridgeFromObjectiveC(
        _reinterpretCastToAnyObject(key), SwiftKey.self) {
          resultKey = bridgedKey
      } else {
        return nil
      }
    }

    // Downcast the value.
    var resultValue: SwiftValue
    if valueBridgesDirectly {
      if let bridgedValue = value as? SwiftValue {
        resultValue = bridgedValue
      } else {
        return nil
      }
    } else {
      if let bridgedValue = _conditionallyBridgeFromObjectiveC(
        _reinterpretCastToAnyObject(value), SwiftValue.self) {
          resultValue = bridgedValue
      } else {
        return nil
      }
    }

    result[resultKey] = resultValue
  }
  return result
}
#endif

//===--- APIs templated for Dictionary and Set ----------------------------===//

%{
# Tuple items:
# Self: Class name
#
# a_Self: Class name when using an indefinite article
#
# TypeParametersDecl: Generic parameters appearing in top-level declarations
#
# TypeParameters: Generic parameters appearing in typealiases, etc.
#
# AnyTypeParameters: Generic parameters where all variables are AnyObject
#
# Sequence: The type of things appearing in the collection as a sequence
#                 e.g. dictionaries are a sequence of (Key, Value) pairs.
# AnySequenceType: The same as Sequence but everything is an AnyObject.
collections = [
  ('Set',
   'a Set',
   'Element : Hashable',
   'Element',
   'AnyObject',
   'Element',
   'AnyObject'),

  ('Dictionary',
   'a Dictionary',
   'Key : Hashable, Value',
   'Key, Value',
   'AnyObject, AnyObject',
   '(key: Key, value: Value)',
   '(AnyObject, AnyObject)'),
]
}%

/// A wrapper around a bitmap storage with room for at least `bitCount` bits.
internal struct _BitMap {
  internal let values: UnsafeMutablePointer<UInt>
  internal let bitCount: Int

  // Note: We use UInt here to get unsigned math (shifts).
  @warn_unused_result
  internal static func wordIndex(i: UInt) -> UInt {
    return i / UInt._sizeInBits
  }

  @warn_unused_result
  internal static func bitIndex(i: UInt) -> UInt {
    return i % UInt._sizeInBits
  }

  @warn_unused_result
  internal static func wordsFor(bitCount: Int) -> Int {
    return bitCount + Int._sizeInBytes - 1 / Int._sizeInBytes
  }

  internal init(storage: UnsafeMutablePointer<UInt>, bitCount: Int) {
    self.bitCount = bitCount
    self.values = storage
  }

  internal var numberOfWords: Int {
    @warn_unused_result
    get {
      return _BitMap.wordsFor(bitCount)
    }
  }

  internal func initializeToZero() {
    for i in 0 ..< numberOfWords {
      (values + i).initializePointee(0)
    }
  }

  internal subscript(i: Int) -> Bool {
    @warn_unused_result
    get {
      _sanityCheck(i < Int(bitCount) && i >= 0, "index out of bounds")
      let idx = UInt(i)
      let word = values[Int(_BitMap.wordIndex(idx))]
      let bit = word & (1 << _BitMap.bitIndex(idx))
      return bit != 0
    }
    nonmutating set {
      _sanityCheck(i < Int(bitCount) && i >= 0, "index out of bounds")
      let idx = UInt(i)
      let wordIdx = _BitMap.wordIndex(idx)
      if newValue {
        values[Int(wordIdx)] =
            values[Int(wordIdx)] | (1 << _BitMap.bitIndex(idx))
      } else {
        values[Int(wordIdx)] =
            values[Int(wordIdx)] & ~(1 << _BitMap.bitIndex(idx))
      }
    }
  }
}

/// Header part of the native storage.
internal struct _HashedContainerStorageHeader {
  internal init(capacity: Int) {
    self.capacity = capacity
  }

  internal var capacity: Int
  internal var count: Int = 0
  internal var maxLoadFactorInverse: Double =
    _hashContainerDefaultMaxLoadFactorInverse
}

% for (Self, a_Self, TypeParametersDecl, TypeParameters, AnyTypeParameters, Sequence, AnySequenceType) in collections:

/// An instance of this class has all `${Self}` data tail-allocated.
/// Enough bytes are allocated to hold the bitmap for marking valid entries,
/// keys, and values. The data layout starts with the bitmap, followed by the
/// keys, followed by the values.
final internal class _Native${Self}StorageImpl<${TypeParameters}> :
  ManagedBuffer<_HashedContainerStorageHeader, UInt8> {
  // Note: It is intended that ${TypeParameters}
  // (without : Hashable) is used here - this storage must work
  // with non-Hashable types.

  internal typealias BufferPointer =
    ManagedBufferPointer<_HashedContainerStorageHeader, UInt8>
  internal typealias StorageImpl = _Native${Self}StorageImpl

%if Self == 'Set': # Set needs these to keep signatures simple.
  internal typealias Key = ${TypeParameters}
%end

  /// Returns the bytes necessary to store a bit map of 'capacity' bytes and
  /// padding to align the start to word alignment.
  @warn_unused_result
  internal static func bytesForBitMap(capacity capacity: Int) -> Int {
    let numWords = _BitMap.wordsFor(capacity)
    return numWords * sizeof(UInt) + alignof(UInt)
  }

  /// Returns the bytes necessary to store 'capacity' keys and padding to align
  /// the start to the alignment of the 'Key' type assuming a word aligned base
  /// address.
  @warn_unused_result
  internal static func bytesForKeys(capacity capacity: Int) -> Int {
    let padding = max(0, alignof(Key.self) - alignof(UInt))
    return strideof(Key.self) * capacity + padding
  }

  /// Returns the bytes necessary to store 'capacity' values and padding to
  /// align the start to the alignment of the 'Value' type assuming a base
  /// address aligned to the maximum of the alignment of the 'Key' type and the
  /// alignment of a word.

%if Self == 'Dictionary':
  @warn_unused_result
  internal static func bytesForValues(capacity capacity: Int) -> Int {
    let maxPrevAlignment = max(alignof(Key.self), alignof(UInt))
    let padding = max(0, alignof(Value.self) - maxPrevAlignment)
    return strideof(Value.self) * capacity + padding
  }
%end

  internal var buffer: BufferPointer {
    @warn_unused_result
    get {
      return BufferPointer(self)
    }
  }

  // All underscored functions are unsafe and need a _fixLifetime in the caller.
  internal var _body: _HashedContainerStorageHeader {
    unsafeAddress {
      return UnsafePointer(buffer._valuePointer)
    }
    unsafeMutableAddress {
      return buffer._valuePointer
    }
  }

  internal var _capacity: Int {
    @warn_unused_result
    get {
      return _body.capacity
    }
  }

  internal var _count: Int {
    set {
      _body.count = newValue
    }
    @warn_unused_result
    get {
      return _body.count
    }
  }

  internal var _maxLoadFactorInverse : Double {
    @warn_unused_result
    get {
      return _body.maxLoadFactorInverse
    }
  }

  internal
  var _initializedHashtableEntriesBitMapStorage: UnsafeMutablePointer<UInt> {
    @warn_unused_result
    get {
      let start = UInt(Builtin.ptrtoint_Word(buffer._elementPointer._rawValue))
      let alignment = UInt(alignof(UInt))
      let alignMask = alignment &- UInt(1)
      return UnsafeMutablePointer<UInt>(
          bitPattern:(start &+ alignMask) & ~alignMask)
    }
  }

  internal var _keys: UnsafeMutablePointer<Key> {
    @warn_unused_result
    get {
      let start =
          UInt(Builtin.ptrtoint_Word(
              _initializedHashtableEntriesBitMapStorage._rawValue)) &+
          UInt(_BitMap.wordsFor(_capacity)) &* UInt(strideof(UInt))
      let alignment = UInt(alignof(Key))
      let alignMask = alignment &- UInt(1)
      return UnsafeMutablePointer<Key>(
          bitPattern:(start &+ alignMask) & ~alignMask)
    }
  }

%if Self == 'Dictionary':
  internal var _values: UnsafeMutablePointer<Value> {
    @warn_unused_result
    get {
      let start = UInt(Builtin.ptrtoint_Word(_keys._rawValue)) &+
        UInt(_capacity) &* UInt(strideof(Key.self))
      let alignment = UInt(alignof(Value))
      let alignMask = alignment &- UInt(1)
      return UnsafeMutablePointer<Value>(
          bitPattern:(start &+ alignMask) & ~alignMask)
    }
  }
%end

  /// Create a storage instance with room for 'capacity' entries and all entries
  /// marked invalid.
  internal class func create(capacity: Int) -> StorageImpl {
    let requiredCapacity =
      bytesForBitMap(capacity: capacity) + bytesForKeys(capacity: capacity)
%if Self == 'Dictionary':
        + bytesForValues(capacity: capacity)
%end

    let r = super.create(requiredCapacity) { _ in
      return _HashedContainerStorageHeader(capacity: capacity)
    }
    let storage = r as! StorageImpl
    let initializedEntries = _BitMap(
        storage: storage._initializedHashtableEntriesBitMapStorage,
        bitCount: capacity)
    initializedEntries.initializeToZero()
    return storage
  }

  deinit {
    let capacity = _capacity
    let initializedEntries = _BitMap(
        storage: _initializedHashtableEntriesBitMapStorage, bitCount: capacity)
    let keys = _keys
%if Self == 'Dictionary':
    let values = _values
%end

    if !_isPOD(Key.self) {
      for i in 0 ..< capacity {
        if initializedEntries[i] {
          (keys+i).deinitializePointee()
        }
      }
    }

%if Self == 'Dictionary':
    if !_isPOD(Value.self) {
      for i in 0 ..< capacity {
        if initializedEntries[i] {
          (values+i).deinitializePointee()
        }
      }
    }
%end
    buffer._valuePointer.deinitializePointee()
    _fixLifetime(self)
  }
}

public // @testable
struct _Native${Self}Storage<${TypeParametersDecl}> :
  _HashStorage, CustomStringConvertible {
  internal typealias Owner = _Native${Self}StorageOwner<${TypeParameters}>
  internal typealias StorageImpl = _Native${Self}StorageImpl<${TypeParameters}>
  internal typealias SequenceElement = ${Sequence}
%if Self == 'Set':
  internal typealias SequenceElementWithoutLabels = Element
%else:
  internal typealias SequenceElementWithoutLabels = (Key, Value)
%end
  internal typealias Storage = _Native${Self}Storage<${TypeParameters}>

%if Self == 'Set': # Set needs these to keep signatures simple.
  internal typealias Key = ${TypeParameters}
  internal typealias Value = ${TypeParameters}
%end

  internal let buffer: StorageImpl

  internal let initializedEntries: _BitMap
  internal let keys: UnsafeMutablePointer<Key>
%if Self == 'Dictionary':
  internal let values: UnsafeMutablePointer<Value>
%end

  internal init(capacity: Int) {
    buffer = StorageImpl.create(capacity)
    initializedEntries = _BitMap(
        storage: buffer._initializedHashtableEntriesBitMapStorage,
        bitCount: capacity)
    keys = buffer._keys
%if Self == 'Dictionary':
    values = buffer._values
%end
    _fixLifetime(buffer)
  }

  internal init(minimumCapacity: Int = 2) {
    // Make sure there's a representable power of 2 >= minimumCapacity
    _sanityCheck(minimumCapacity <= (Int.max >> 1) + 1)

    var capacity = 2
    while capacity < minimumCapacity {
      capacity <<= 1
    }

    self = _Native${Self}Storage(capacity: capacity)
  }

  @_transparent
  public // @testable
  var capacity: Int {
    @warn_unused_result
    get {
      let result = buffer._capacity
      _fixLifetime(buffer)
      return result
    }
  }

  @_transparent
  internal var count: Int {
    @warn_unused_result
    get {
      let result = buffer._count
      _fixLifetime(buffer)
      return result
    }
    nonmutating set(newValue) {
      buffer._count = newValue
      _fixLifetime(buffer)
    }
  }

  @_transparent
  internal var maxLoadFactorInverse: Double {
    @warn_unused_result
    get {
      let result = buffer._maxLoadFactorInverse
      _fixLifetime(buffer)
      return result
    }
  }

  @warn_unused_result
  internal func key(at i: Int) -> Key {
    _require(i >= 0 && i < capacity)
    _sanityCheck(isInitializedEntry(at: i))

    let res = (keys + i).pointee
    _fixLifetime(self)
    return res
  }

  @warn_unused_result
  internal func isInitializedEntry(at i: Int) -> Bool {
    _require(i >= 0 && i < capacity)
    return initializedEntries[i]
  }

  @_transparent
  internal func destroyEntry(at i: Int) {
    _sanityCheck(isInitializedEntry(at: i))
    (keys + i).deinitializePointee()
%if Self == 'Dictionary':
    (values + i).deinitializePointee()
%end
    initializedEntries[i] = false
    _fixLifetime(self)
  }

%if Self == 'Set':
  @_transparent
  internal func initializeKey(k: Key, at i: Int) {
    _sanityCheck(!isInitializedEntry(at: i))

    (keys + i).initializePointee(k)
    initializedEntries[i] = true
    _fixLifetime(self)
  }

  @_transparent
  internal func moveInitializeEntry(
    from from: Storage, at: Int, toEntryAt: Int
  ) {
    _sanityCheck(!isInitializedEntry(at: toEntryAt))
    (keys + toEntryAt).initializePointee((from.keys + at).take())
    from.initializedEntries[at] = false
    initializedEntries[toEntryAt] = true
  }

  internal func setKey(key: Key, at i: Int) {
    _require(i >= 0 && i < capacity)
    _sanityCheck(isInitializedEntry(at: i))

    (keys + i).pointee = key
    _fixLifetime(self)
  }

%elif Self == 'Dictionary':
  @_transparent
  internal func initializeKey(k: Key, value v: Value, at i: Int) {
    _sanityCheck(!isInitializedEntry(at: i))

    (keys + i).initializePointee(k)
    (values + i).initializePointee(v)
    initializedEntries[i] = true
    _fixLifetime(self)
  }

  @_transparent
  internal func moveInitializeEntry(
    from from: Storage, at: Int, toEntryAt: Int
  ) {
    _sanityCheck(!isInitializedEntry(at: toEntryAt))
    (keys + toEntryAt).initializePointee((from.keys + at).take())
    (values + toEntryAt).initializePointee((from.values + at).take())
    from.initializedEntries[at] = false
    initializedEntries[toEntryAt] = true
  }

  @_transparent
  @warn_unused_result
  internal func value(at i: Int) -> Value {
    _sanityCheck(isInitializedEntry(at: i))

    let res = (values + i).pointee
    _fixLifetime(self)
    return res
  }

  @_transparent
  internal func setKey(key: Key, value: Value, at i: Int) {
    _sanityCheck(isInitializedEntry(at: i))
    (keys + i).pointee = key
    (values + i).pointee = value
    _fixLifetime(self)
  }

%end

  //
  // Implementation details
  //

  internal var _bucketMask: Int {
    // The capacity is not negative, therefore subtracting 1 will not overflow.
    return capacity &- 1
  }

  @warn_unused_result
  internal func _bucket(k: Key) -> Int {
    return _squeezeHashValue(k.hashValue, 0..<capacity)
  }

  @warn_unused_result
  internal func _next(bucket: Int) -> Int {
    // Bucket is within 0 and capacity. Therefore adding 1 does not overflow.
    return (bucket &+ 1) & _bucketMask
  }

  @warn_unused_result
  internal func _prev(bucket: Int) -> Int {
    // Bucket is not negative. Therefore subtracting 1 does not overflow.
    return (bucket &- 1) & _bucketMask
  }

  /// Search for a given key starting from the specified bucket.
  ///
  /// If the key is not present, returns the position where it could be
  /// inserted.
  @warn_unused_result
  internal func _find(key: Key, startBucket: Int)
    -> (pos: Index, found: Bool) {

    var bucket = startBucket

    // The invariant guarantees there's always a hole, so we just loop
    // until we find one
    while true {
      let isHole = !isInitializedEntry(at: bucket)
      if isHole {
        return (Index(nativeStorage: self, offset: bucket), false)
      }
      if self.key(at: bucket) == key {
        return (Index(nativeStorage: self, offset: bucket), true)
      }
      bucket = _next(bucket)
    }
  }

  @_transparent
  @warn_unused_result
  internal static func minimumCapacity(
    minimumCount minimumCount: Int,
    maxLoadFactorInverse: Double
  ) -> Int {
    // `minimumCount + 1` below ensures that we don't fill in the last hole
    return max(Int(Double(minimumCount) * maxLoadFactorInverse),
               minimumCount + 1)
  }

  /// Storage should be uniquely referenced.
  /// The `key` should not be present in the ${Self}.
  /// This function does *not* update `count`.

%if Self == 'Set':

  internal mutating func unsafeAddNew(key newKey: Element) {
    let (i, found) = _find(newKey, startBucket: _bucket(newKey))
    _sanityCheck(
      !found, "unsafeAddNew was called, but the key is already present")
    initializeKey(newKey, at: i.offset)
  }

%elif Self == 'Dictionary':

  internal mutating func unsafeAddNew(key newKey: Key, value: Value) {
    let (i, found) = _find(newKey, startBucket: _bucket(newKey))
    _sanityCheck(
      !found, "unsafeAddNew was called, but the key is already present")
    initializeKey(newKey, value: value, at: i.offset)
  }

%end

  /// A textual representation of `self`.
  public // @testable
  var description: String {
    var result = ""
#if INTERNAL_CHECKS_ENABLED
    for i in 0..<capacity {
      if isInitializedEntry(at: i) {
        let key = self.key(at: i)
        result += "bucket \(i), ideal bucket = \(_bucket(key)), key = \(key)\n"
      } else {
        result += "bucket \(i), empty\n"
      }
    }
#endif
    return result
  }

  //
  // _HashStorage conformance
  //

  internal typealias Index = _Native${Self}Index<${TypeParameters}>

  internal var startIndex: Index {
    return Index(nativeStorage: self, offset: -1).successor()
  }

  internal var endIndex: Index {
    return Index(nativeStorage: self, offset: capacity)
  }

  @warn_unused_result
  internal func index(forKey key: Key) -> Index? {
    if count == 0 {
      // Fast path that avoids computing the hash of the key.
      return nil
    }
    let (i, found) = _find(key, startBucket: _bucket(key))
    return found ? i : nil
  }

  @warn_unused_result
  internal func assertingGet(i: Index) -> SequenceElement {
    _require(
      isInitializedEntry(at: i.offset),
      "attempting to access ${Self} elements using an invalid Index")
    let key = self.key(at: i.offset)
%if Self == 'Set':
    return key
%elif Self == 'Dictionary':
    return (key, self.value(at: i.offset))
%end

  }

  @warn_unused_result
  internal func assertingGet(key: Key) -> Value {
    let (i, found) = _find(key, startBucket: _bucket(key))
    _require(found, "key not found")
%if Self == 'Set':
    return self.key(at: i.offset)
%elif Self == 'Dictionary':
    return self.value(at: i.offset)
%end
  }

  @warn_unused_result
  internal func maybeGet(key: Key) -> Value? {
    if count == 0 {
      // Fast path that avoids computing the hash of the key.
      return nil
    }

    let (i, found) = _find(key, startBucket: _bucket(key))
    if found {
%if Self == 'Set':
      return self.key(at: i.offset)
%elif Self == 'Dictionary':
      return self.value(at: i.offset)
%end
    }
    return nil
  }

  internal mutating func updateValue(value: Value, forKey key: Key) -> Value? {
    _sanityCheckFailure(
      "don't call mutating methods on _Native${Self}Storage")
  }

  internal mutating func remove(at index: Index) -> SequenceElement {
    _sanityCheckFailure(
      "don't call mutating methods on _Native${Self}Storage")
  }

  internal mutating func removeValue(forKey key: Key) -> Value? {
    _sanityCheckFailure(
      "don't call mutating methods on _Native${Self}Storage")
  }

  internal mutating func removeAll(keepingCapacity keepCapacity: Bool) {
    _sanityCheckFailure(
      "don't call mutating methods on _Native${Self}Storage")
  }

  @warn_unused_result
  internal static func fromArray(elements: [SequenceElementWithoutLabels])
    -> _Native${Self}Storage<${TypeParameters}> {

    let requiredCapacity =
      _Native${Self}Storage<${TypeParameters}>.minimumCapacity(
        minimumCount: elements.count,
        maxLoadFactorInverse: _hashContainerDefaultMaxLoadFactorInverse)
    let nativeStorage = _Native${Self}Storage<${TypeParameters}>(
      minimumCapacity: requiredCapacity)

%if Self == 'Set':

    var count = 0
    for key in elements {
      let (i, found) =
        nativeStorage._find(key, startBucket: nativeStorage._bucket(key))
      if found {
        continue
      }
      nativeStorage.initializeKey(key, at: i.offset)
      count += 1
    }
    nativeStorage.count = count

%elif Self == 'Dictionary':

    for (key, value) in elements {
      let (i, found) =
        nativeStorage._find(key, startBucket: nativeStorage._bucket(key))
      _require(!found, "${Self} literal contains duplicate keys")
      nativeStorage.initializeKey(key, value: value, at: i.offset)
    }
    nativeStorage.count = elements.count

%end

    return nativeStorage
  }
}

#if _runtime(_ObjC)
/// Storage for bridged `${Self}` elements.  We could have used
/// `${Self}<${AnyTypeParameters}>`, but `AnyObject` cannot be a Key because
/// it is not `Hashable`.
internal struct _BridgedNative${Self}Storage {
  internal typealias StorageImpl =
    _Native${Self}StorageImpl<${AnyTypeParameters}>
  internal typealias SequenceElement = ${AnySequenceType}

  internal let buffer: StorageImpl
  internal let initializedEntries: _BitMap
  internal let keys: UnsafeMutablePointer<AnyObject>
%if Self == 'Dictionary':
  internal let values: UnsafeMutablePointer<AnyObject>
%end


  internal init(buffer: StorageImpl) {
    self.buffer = buffer
    initializedEntries = _BitMap(
      storage: buffer._initializedHashtableEntriesBitMapStorage,
      bitCount: buffer._capacity)
    keys = buffer._keys
%if Self == 'Dictionary':
    values = buffer._values
%end
    _fixLifetime(buffer)
  }

  @_transparent
  internal var capacity: Int {
    get {
      let result = buffer._capacity
      _fixLifetime(buffer)
      return result
    }
  }

  internal func isInitializedEntry(at i: Int) -> Bool {
    return initializedEntries[i]
  }

  internal func key(at i: Int) -> AnyObject {
    _require(i >= 0 && i < capacity)
    _sanityCheck(isInitializedEntry(at: i))

    let res = (keys + i).pointee
    _fixLifetime(self)
    return res
  }

  internal func setKey(key: AnyObject, at i: Int) {
    _require(i >= 0 && i < capacity)
    _sanityCheck(isInitializedEntry(at: i))

    (keys + i).pointee = key
    _fixLifetime(self)
  }

%if Self == 'Set':
  @_transparent
  internal func initializeKey(k: AnyObject, at i: Int) {
    _sanityCheck(!isInitializedEntry(at: i))

    (keys + i).initializePointee(k)
    initializedEntries[i] = true
    _fixLifetime(self)
  }
%elif Self == 'Dictionary':
  @_transparent
  internal func initializeKey(k: AnyObject, value v: AnyObject, at i: Int
  ) {
    _sanityCheck(!isInitializedEntry(at: i))

    (keys + i).initializePointee(k)
    (values + i).initializePointee(v)
    initializedEntries[i] = true
    _fixLifetime(self)
  }

  @_transparent
  @warn_unused_result
  internal func value(at i: Int) -> AnyObject {
    _sanityCheck(isInitializedEntry(at: i))
    let res = (values + i).pointee
    _fixLifetime(self)
    return res
  }
%end

  @warn_unused_result
  internal func assertingGet(i: Int) -> SequenceElement {
    _require(
      isInitializedEntry(at: i),
      "attempting to access ${Self} elements using an invalid Index")
    let key = self.key(at: i)
%if Self == 'Set':
    return key
%elif Self == 'Dictionary':
    return (key, self.value(at: i))
%end
  }
}

final internal class _Native${Self}StorageKeyNSEnumerator<
  ${TypeParametersDecl}
>
  : _SwiftNativeNSEnumerator, _NSEnumerator {

  internal typealias NativeStorageOwner =
    _Native${Self}StorageOwner<${TypeParameters}>
  internal typealias Index = _Native${Self}Index<${TypeParameters}>

  internal override required init() {
    _sanityCheckFailure("don't call this designated initializer")
  }

  internal init(_ nativeStorageOwner: NativeStorageOwner) {
    self.nativeStorageOwner = nativeStorageOwner
    nextIndex = nativeStorageOwner.nativeStorage.startIndex
    endIndex = nativeStorageOwner.nativeStorage.endIndex
  }

  internal var nativeStorageOwner: NativeStorageOwner
  internal var nextIndex: Index
  internal var endIndex: Index

  //
  // NSEnumerator implementation.
  //
  // Do not call any of these methods from the standard library!
  //

  @objc
  @warn_unused_result
  internal func nextObject() -> AnyObject? {
    if nextIndex == endIndex {
      return nil
    }
    let bridgedKey: AnyObject = nativeStorageOwner._getBridgedKey(nextIndex)
    nextIndex._successorInPlace()
    return bridgedKey
  }

  @objc(countByEnumeratingWithState:objects:count:)
  internal func countByEnumeratingWith(
    state: UnsafeMutablePointer<_SwiftNSFastEnumerationState>,
    objects: UnsafeMutablePointer<AnyObject>,
    count: Int
  ) -> Int {
    var theState = state.pointee
    if theState.state == 0 {
      theState.state = 1 // Arbitrary non-zero value.
      theState.itemsPtr = AutoreleasingUnsafeMutablePointer(objects)
      theState.mutationsPtr = _fastEnumerationStorageMutationsPtr
    }

    if nextIndex == endIndex {
      state.pointee = theState
      return 0
    }

    // Return only a single element so that code can start iterating via fast
    // enumeration, terminate it, and continue via NSEnumerator.
    let bridgedKey: AnyObject = nativeStorageOwner._getBridgedKey(nextIndex)
    nextIndex._successorInPlace()

    let unmanagedObjects = _UnmanagedAnyObjectArray(objects)
    unmanagedObjects[0] = bridgedKey
    state.pointee = theState
    return 1
  }
}
#endif

/// This class is an artifact of the COW implementation.  This class only
/// exists to keep separate retain counts separate for:
/// - `${Self}` and `NS${Self}`,
/// - `${Self}Index`.
///
/// This is important because the uniqueness check for COW only cares about
/// retain counts of the first kind.
///
/// Specifically, `${Self}` points to instances of this class.  This class
/// is also a proper `NS${Self}` subclass, which is returned to Objective-C
/// during bridging.  `${Self}Index` points directly to
/// `_Native${Self}Storage`.
final internal class _Native${Self}StorageOwner<${TypeParametersDecl}>
  : _SwiftNativeNS${Self}, _NS${Self}Core {

  internal typealias NativeStorage = _Native${Self}Storage<${TypeParameters}>
#if _runtime(_ObjC)
  internal typealias BridgedNativeStorage = _BridgedNative${Self}Storage
#endif

%if Self == 'Set':
  internal typealias Key = Element
  internal typealias Value = Element
%end

  internal init(minimumCapacity: Int = 2) {
    nativeStorage = NativeStorage(minimumCapacity: minimumCapacity)
    super.init()
  }

  internal init(nativeStorage: NativeStorage) {
    self.nativeStorage = nativeStorage
    super.init()
  }

  // This stored property should be stored at offset zero.  We perform atomic
  // operations on it.
  //
  // Do not access this property directly.
  internal var _heapBufferBridged_DoNotUse: AnyObject? = nil

  internal var nativeStorage: NativeStorage

#if _runtime(_ObjC)

%if Self == 'Set':

  //
  // NSSet implementation.
  //
  // Do not call any of these methods from the standard library!  Use only
  // `nativeStorage`.
  //

  @objc
  internal required init(objects: UnsafePointer<AnyObject?>, count: Int) {
    _sanityCheckFailure("don't call this designated initializer")
  }

  @objc
  @warn_unused_result
  internal func member(object: AnyObject) -> AnyObject? {
    return bridgingObjectForKey(object)
  }

  @objc
  @warn_unused_result
  internal func objectEnumerator() -> _NSEnumerator {
    return bridgingKeyEnumerator(())
  }

  @objc
  @warn_unused_result
  internal func copy(withZone zone: _SwiftNSZone) -> AnyObject {
    // Instances of this class should be visible outside of standard library as
    // having `NSSet` type, which is immutable.
    return self
  }

%elif Self == 'Dictionary':
  //
  // NSDictionary implementation.
  //
  // Do not call any of these methods from the standard library!  Use only
  // `nativeStorage`.
  //

  @objc
  internal required init(
    objects: UnsafePointer<AnyObject?>,
    forKeys: UnsafePointer<Void>,
    count: Int
  ) {
    _sanityCheckFailure("don't call this designated initializer")
  }

  @objc(objectForKey:)
  internal func objectFor(aKey: AnyObject) -> AnyObject? {
    return bridgingObjectForKey(aKey)
  }

  @objc
  internal func keyEnumerator() -> _NSEnumerator {
    return bridgingKeyEnumerator(())
  }

  @objc
  internal func copy(withZone zone: _SwiftNSZone) -> AnyObject {
    // Instances of this class should be visible outside of standard library as
    // having `NSDictionary` type, which is immutable.
    return self
  }

  @objc
  internal func getObjects(
    objects: UnsafeMutablePointer<AnyObject>,
    andKeys keys: UnsafeMutablePointer<AnyObject>
  ) {
    bridgedAllKeysAndValues(objects, keys)
  }
%end

  /// Returns the pointer to the stored property, which contains bridged
  /// ${Self} elements.
  internal var _heapBufferBridgedPtr: UnsafeMutablePointer<AnyObject?> {
    return UnsafeMutablePointer(_getUnsafePointerToStoredProperties(self))
  }

  /// The storage for bridged ${Self} elements, if present.
  internal var _bridgedBuffer:
    BridgedNativeStorage.StorageImpl? {
    @warn_unused_result
    get {
      if let ref = _stdlib_atomicLoadARCRef(object: _heapBufferBridgedPtr) {
        return unsafeDowncast(ref, to: BridgedNativeStorage.StorageImpl.self)
      }
      return nil
    }
  }

  /// Attach a storage for bridged ${Self} elements.
  internal func _initializeHeapBufferBridged(newBuffer: AnyObject) {
    _stdlib_atomicInitializeARCRef(
      object: _heapBufferBridgedPtr, desired: newBuffer)
  }

  /// Detach the storage of bridged ${Self} elements.
  ///
  /// Call this before mutating the ${Self} storage owned by this owner.
  internal func deinitializeHeapBufferBridged() {
    // Perform a non-atomic store because storage should be
    // uniquely-referenced.
    _heapBufferBridgedPtr.pointee = nil
  }

  /// Returns the bridged ${Self} values.
  internal var bridgedNativeStorage: BridgedNativeStorage {
    return BridgedNativeStorage(buffer: _bridgedBuffer!)
  }

  @warn_unused_result
  internal func _createBridgedNativeStorage(capacity: Int) ->
    BridgedNativeStorage {
    let buffer = BridgedNativeStorage.StorageImpl.create(capacity)
    return BridgedNativeStorage(buffer: buffer)
  }

  internal func bridgeEverything() {
    if _fastPath(_bridgedBuffer != nil) {
      return
    }

    // Create storage for bridged data.
    let bridged = _createBridgedNativeStorage(nativeStorage.capacity)

    // Bridge everything.
    for i in 0..<nativeStorage.capacity {
      if nativeStorage.isInitializedEntry(at: i) {
        let key = _bridgeToObjectiveCUnconditional(nativeStorage.key(at: i))
%if Self == 'Set':
        bridged.initializeKey(key, at: i)
%elif Self == 'Dictionary':
        let val = _bridgeToObjectiveCUnconditional(nativeStorage.value(at: i))
        bridged.initializeKey(key, value: val, at: i)
%end
      }
    }

    // Atomically put the bridged elements in place.
    _initializeHeapBufferBridged(bridged.buffer)
  }

  //
  // Entry points for bridging ${Self} elements.  In implementations of
  // Foundation subclasses (NS${Self}, NSEnumerator), don't access any
  // storage directly, use these functions.
  //
  @warn_unused_result
  internal func _getBridgedKey(i: _Native${Self}Index<${TypeParameters}>) ->
    AnyObject {
    if _fastPath(_isClassOrObjCExistential(Key.self)) {
%if Self == 'Set':
      return _bridgeToObjectiveCUnconditional(nativeStorage.assertingGet(i))
%elif Self == 'Dictionary':
      return _bridgeToObjectiveCUnconditional(nativeStorage.assertingGet(i).0)
%end
    }
    bridgeEverything()
%if Self == 'Set':
    return bridgedNativeStorage.assertingGet(i.offset)
%elif Self == 'Dictionary':
    return bridgedNativeStorage.assertingGet(i.offset).0
%end
  }

%if Self == 'Set':

  @warn_unused_result
  internal func _getBridgedValue(i: _Native${Self}Index<${TypeParameters}>) ->
    AnyObject {
    if _fastPath(_isClassOrObjCExistential(Value.self)) {
      return _bridgeToObjectiveCUnconditional(nativeStorage.assertingGet(i))
    }
    bridgeEverything()
    return bridgedNativeStorage.assertingGet(i.offset)
  }

%elif Self == 'Dictionary':

  @warn_unused_result
  internal func _getBridgedValue(i: _Native${Self}Index<${TypeParameters}>)
    -> AnyObject {
    if _fastPath(_isClassOrObjCExistential(Value.self)) {
      return _bridgeToObjectiveCUnconditional(nativeStorage.assertingGet(i).1)
    }
    bridgeEverything()
    return bridgedNativeStorage.assertingGet(i.offset).1
  }

  internal func bridgedAllKeysAndValues(
    objects: UnsafeMutablePointer<AnyObject>,
    _ keys: UnsafeMutablePointer<AnyObject>
  ) {
    bridgeEverything()
    // The user is expected to provide a buffer of the correct size
    var i = 0 // Position in the input buffer
    var position = 0 // Position in the dictionary storage
    let capacity = bridgedNativeStorage.capacity
    let unmanagedKeys = _UnmanagedAnyObjectArray(keys)
    let unmanagedObjects = _UnmanagedAnyObjectArray(objects)

    if keys == nil {
      if objects == nil {
        // do nothing, both are null
      } else {
        // keys null, objects nonnull
        while position < capacity {
          if bridgedNativeStorage.isInitializedEntry(at: position) {
            unmanagedObjects[i] = bridgedNativeStorage.value(at: position)
            i += 1
          }
          position += 1
        }
      }
    } else {
      if objects == nil {
        // keys nonnull, objects null
        while position < capacity {
          if bridgedNativeStorage.isInitializedEntry(at: position) {
            unmanagedKeys[i] = bridgedNativeStorage.key(at: position)
            i += 1
          }
          position += 1
        }
      } else {
        // keys nonnull, objects nonnull
        while position < capacity {
          if bridgedNativeStorage.isInitializedEntry(at: position) {
            unmanagedObjects[i] = bridgedNativeStorage.value(at: position)
            unmanagedKeys[i] = bridgedNativeStorage.key(at: position)
            i += 1
          }
          position += 1
        }
      }
    }
  }

%end

  //
  // ${Self} -> NS${Self} bridging
  //

  @objc
  internal var count: Int {
    return nativeStorage.count
  }

  @warn_unused_result
  internal func bridgingObjectForKey(aKey: AnyObject)
    -> AnyObject? {
    let nativeKey = _forceBridgeFromObjectiveC(aKey, Key.self)
    let (i, found) = nativeStorage._find(
      nativeKey, startBucket: nativeStorage._bucket(nativeKey))
    if found {
      return _getBridgedValue(i)
    }
    return nil
  }

  @warn_unused_result
  internal func bridgingKeyEnumerator() -> _NSEnumerator {
    return _Native${Self}StorageKeyNSEnumerator<${TypeParameters}>(self)
  }

  @objc(countByEnumeratingWithState:objects:count:)
  internal func countByEnumeratingWith(
    state: UnsafeMutablePointer<_SwiftNSFastEnumerationState>,
    objects: UnsafeMutablePointer<AnyObject>,
    count: Int
  ) -> Int {
    var theState = state.pointee
    if theState.state == 0 {
      theState.state = 1 // Arbitrary non-zero value.
      theState.itemsPtr = AutoreleasingUnsafeMutablePointer(objects)
      theState.mutationsPtr = _fastEnumerationStorageMutationsPtr
      theState.extra.0 = CUnsignedLong(nativeStorage.startIndex.offset)
    }
    let unmanagedObjects = _UnmanagedAnyObjectArray(objects)
    var currIndex = _Native${Self}Index<${TypeParameters}>(
        nativeStorage: nativeStorage, offset: Int(theState.extra.0))
    let endIndex = nativeStorage.endIndex
    var stored = 0
    for i in 0..<count {
      if (currIndex == endIndex) {
        break
      }

      let bridgedKey: AnyObject = _getBridgedKey(currIndex)
      unmanagedObjects[i] = bridgedKey
      stored += 1
      currIndex._successorInPlace()
    }
    theState.extra.0 = CUnsignedLong(currIndex.offset)
    state.pointee = theState
    return stored
  }
#endif
}

#if _runtime(_ObjC)
internal struct _Cocoa${Self}Storage : _HashStorage {
  internal var cocoa${Self}: _NS${Self}

  internal typealias Index = _Cocoa${Self}Index
  internal typealias SequenceElement = ${AnySequenceType}
  internal typealias SequenceElementWithoutLabels = ${AnySequenceType}

  internal typealias Key = AnyObject
  internal typealias Value = AnyObject

  internal var startIndex: Index {
    return Index(cocoa${Self}, startIndex: ())
  }

  internal var endIndex: Index {
    return Index(cocoa${Self}, endIndex: ())
  }

  @warn_unused_result
  internal func index(forKey key: Key) -> Index? {
    // Fast path that does not involve creating an array of all keys.  In case
    // the key is present, this lookup is a penalty for the slow path, but the
    // potential savings are significant: we could skip a memory allocation and
    // a linear search.
    if maybeGet(key) == nil {
      return nil
    }

%if Self == 'Set':
    let allKeys = _stdlib_NSSet_allObjects(cocoaSet)
%elif Self == 'Dictionary':
    let allKeys = _stdlib_NSDictionary_allKeys(cocoaDictionary)
%end
    var keyIndex = -1
    for i in 0..<allKeys.value {
      if _stdlib_NSObject_isEqual(key, allKeys[i]) {
        keyIndex = i
        break
      }
    }
    _sanityCheck(keyIndex >= 0,
        "key was found in fast path, but not found later?")
    return Index(cocoa${Self}, allKeys, keyIndex)
  }

  @warn_unused_result
  internal func assertingGet(i: Index) -> SequenceElement {
%if Self == 'Set':
    let value: Value? = i.allKeys[i.currentKeyIndex]
    _sanityCheck(value != nil, "item not found in underlying NS${Self}")
    return value!
%elif Self == 'Dictionary':
    let key: Key = i.allKeys[i.currentKeyIndex]
    let value: Value = i.cocoaDictionary.objectFor(key)!
    return (key, value)
%end

  }

  @warn_unused_result
  internal func assertingGet(key: Key) -> Value {
%if Self == 'Set':
    let value: Value? = cocoa${Self}.member(key)
    _require(value != nil, "member not found in underlying NS${Self}")
    return value!
%elif Self == 'Dictionary':
    let value: Value? = cocoa${Self}.objectFor(key)
    _require(value != nil, "key not found in underlying NS${Self}")
    return value!
%end
  }

  @warn_unused_result
  internal func maybeGet(key: Key) -> Value? {

%if Self == 'Set':
  return cocoaSet.member(key)
%elif Self == 'Dictionary':
  return cocoaDictionary.objectFor(key)
%end

  }

  internal mutating func updateValue(value: Value, forKey key: Key) -> Value? {
    _sanityCheckFailure("cannot mutate NS${Self}")
  }

  internal mutating func remove(at index: Index) -> SequenceElement {
    _sanityCheckFailure("cannot mutate NS${Self}")
  }

  internal mutating func removeValue(forKey key: Key) -> Value? {
    _sanityCheckFailure("cannot mutate NS${Self}")
  }

  internal mutating func removeAll(keepingCapacity keepCapacity: Bool) {
    _sanityCheckFailure("cannot mutate NS${Self}")
  }

  internal var count: Int {
    return cocoa${Self}.count
  }

  @warn_unused_result
  internal static func fromArray(elements: [SequenceElementWithoutLabels])
    -> _Cocoa${Self}Storage {

    _sanityCheckFailure("this function should never be called")
  }
}
#else
internal struct _Cocoa${Self}Storage {}
#endif

internal enum _Variant${Self}Storage<${TypeParametersDecl}> : _HashStorage {

  internal typealias NativeStorage = _Native${Self}Storage<${TypeParameters}>
  internal typealias NativeStorageOwner =
    _Native${Self}StorageOwner<${TypeParameters}>
  internal typealias NativeIndex = _Native${Self}Index<${TypeParameters}>
  internal typealias CocoaStorage = _Cocoa${Self}Storage
  internal typealias SequenceElement = ${Sequence}
  internal typealias SequenceElementWithoutLabels = ${Sequence}
  internal typealias SelfType = _Variant${Self}Storage

%if Self == 'Set':
  internal typealias Key = ${TypeParameters}
  internal typealias Value = ${TypeParameters}
%end

  case Native(NativeStorageOwner)
  case Cocoa(CocoaStorage)

  @_transparent
  internal var guaranteedNative: Bool {
    return _canBeClass(Key.self) == 0 || _canBeClass(Value.self) == 0
  }

  @warn_unused_result
  internal mutating func isUniquelyReferenced() -> Bool {
    if _fastPath(guaranteedNative) {
      return _isUnique_native(&self)
    }

    switch self {
    case .Native:
      return _isUnique_native(&self)
    case .Cocoa:
      // Don't consider Cocoa storage mutable, even if it is mutable and is
      // uniquely referenced.
      return false
    }
  }

  internal var native: NativeStorage {
    switch self {
    case .Native(let owner):
      return owner.nativeStorage
    case .Cocoa:
      _sanityCheckFailure("internal error: not backed by native storage")
    }
  }

#if _runtime(_ObjC)
  internal var cocoa: CocoaStorage {
    switch self {
    case .Native:
      _sanityCheckFailure("internal error: not backed by NS${Self}")
    case .Cocoa(let cocoaStorage):
      return cocoaStorage
    }
  }
#endif

  /// Ensure this we hold a unique reference to a native storage
  /// having at least `minimumCapacity` elements.
  internal mutating func ensureUniqueNativeStorage(minimumCapacity: Int)
    -> (reallocated: Bool, capacityChanged: Bool) {
    switch self {
    case .Native:
      let oldCapacity = native.capacity
      if isUniquelyReferenced() && oldCapacity >= minimumCapacity {
#if _runtime(_ObjC)
        // Clear the cache of bridged elements.
        switch self {
        case .Native(let owner):
          owner.deinitializeHeapBufferBridged()
        case .Cocoa:
          _sanityCheckFailure("internal error: not backed by native storage")
        }
#endif
        return (reallocated: false, capacityChanged: false)
      }

      let oldNativeStorage = native
      let newNativeOwner = NativeStorageOwner(minimumCapacity: minimumCapacity)
      var newNativeStorage = newNativeOwner.nativeStorage
      let newCapacity = newNativeStorage.capacity
      for i in 0..<oldCapacity {
        if oldNativeStorage.isInitializedEntry(at: i) {
          if oldCapacity == newCapacity {
            let key = oldNativeStorage.key(at: i)
%if Self == 'Set':
            newNativeStorage.initializeKey(key, at: i)
%elif Self == 'Dictionary':
            let value = oldNativeStorage.value(at: i)
            newNativeStorage.initializeKey(key, value: value , at: i)
%end
          } else {
            let key = oldNativeStorage.key(at: i)
%if Self == 'Set':
            newNativeStorage.unsafeAddNew(key: key)
%elif Self == 'Dictionary':
            newNativeStorage.unsafeAddNew(
              key: key,
              value: oldNativeStorage.value(at: i))
%end
          }
        }
      }
      newNativeStorage.count = oldNativeStorage.count

      self = .Native(newNativeOwner)
      return (reallocated: true,
              capacityChanged: oldCapacity != newNativeStorage.capacity)

    case .Cocoa(let cocoaStorage):
#if _runtime(_ObjC)
      let cocoa${Self} = cocoaStorage.cocoa${Self}
      let newNativeOwner = NativeStorageOwner(minimumCapacity: minimumCapacity)
      var newNativeStorage = newNativeOwner.nativeStorage
      let oldCocoaIterator = _Cocoa${Self}Iterator(cocoa${Self})
%if Self == 'Set':
      while let key = oldCocoaIterator.next() {
        newNativeStorage.unsafeAddNew(
            key: _forceBridgeFromObjectiveC(key, Value.self))
      }

%elif Self == 'Dictionary':

      while let (key, value) = oldCocoaIterator.next() {
        newNativeStorage.unsafeAddNew(
          key: _forceBridgeFromObjectiveC(key, Key.self),
          value: _forceBridgeFromObjectiveC(value, Value.self))
      }

%end
      newNativeStorage.count = cocoa${Self}.count

      self = .Native(newNativeOwner)
      return (reallocated: true, capacityChanged: true)
#else
      _sanityCheckFailure("internal error: unexpected cocoa ${Self}")
#endif
    }
  }

#if _runtime(_ObjC)
  @inline(never)
  internal mutating func migrateDataToNativeStorage(
    cocoaStorage: _Cocoa${Self}Storage
  ) {
    let minCapacity = NativeStorage.minimumCapacity(
      minimumCount: cocoaStorage.count,
      maxLoadFactorInverse: _hashContainerDefaultMaxLoadFactorInverse)
    let allocated = ensureUniqueNativeStorage(minCapacity).reallocated
    _sanityCheck(allocated, "failed to allocate native ${Self} storage")
  }
#endif

  //
  // _HashStorage conformance
  //

  internal typealias Index = ${Self}Index<${TypeParameters}>

  internal var startIndex: Index {
    if _fastPath(guaranteedNative) {
      return ._Native(native.startIndex)
    }

    switch self {
    case .Native:
      return ._Native(native.startIndex)
    case .Cocoa(let cocoaStorage):
#if _runtime(_ObjC)
      return ._Cocoa(cocoaStorage.startIndex)
#else
      _sanityCheckFailure("internal error: unexpected cocoa ${Self}")
#endif
    }
  }

  internal var endIndex: Index {
    if _fastPath(guaranteedNative) {
      return ._Native(native.endIndex)
    }

    switch self {
    case .Native:
      return ._Native(native.endIndex)
    case .Cocoa(let cocoaStorage):
#if _runtime(_ObjC)
      return ._Cocoa(cocoaStorage.endIndex)
#else
      _sanityCheckFailure("internal error: unexpected cocoa ${Self}")
#endif
    }
  }

  @warn_unused_result
  internal func index(forKey key: Key) -> Index? {
    if _fastPath(guaranteedNative) {
      if let nativeIndex = native.index(forKey: key) {
        return ._Native(nativeIndex)
      }
      return nil
    }

    switch self {
    case .Native:
      if let nativeIndex = native.index(forKey: key) {
        return ._Native(nativeIndex)
      }
      return nil
    case .Cocoa(let cocoaStorage):
#if _runtime(_ObjC)
      let anyObjectKey: AnyObject = _bridgeToObjectiveCUnconditional(key)
      if let cocoaIndex = cocoaStorage.index(forKey: anyObjectKey) {
        return ._Cocoa(cocoaIndex)
      }
      return nil
#else
      _sanityCheckFailure("internal error: unexpected cocoa ${Self}")
#endif
    }
  }

  @warn_unused_result
  internal func assertingGet(i: Index) -> SequenceElement {
    if _fastPath(guaranteedNative) {
      return native.assertingGet(i._nativeIndex)
    }

    switch self {
    case .Native:
      return native.assertingGet(i._nativeIndex)
    case .Cocoa(let cocoaStorage):
#if _runtime(_ObjC)
%if Self == 'Set':
      let anyObjectValue: AnyObject = cocoaStorage.assertingGet(i._cocoaIndex)
      let nativeValue = _forceBridgeFromObjectiveC(anyObjectValue, Value.self)
      return nativeValue
%elif Self == 'Dictionary':
      let (anyObjectKey, anyObjectValue) =
          cocoaStorage.assertingGet(i._cocoaIndex)
      let nativeKey = _forceBridgeFromObjectiveC(anyObjectKey, Key.self)
      let nativeValue = _forceBridgeFromObjectiveC(anyObjectValue, Value.self)
      return (nativeKey, nativeValue)
%end
#else
      _sanityCheckFailure("internal error: unexpected cocoa ${Self}")
#endif
    }
  }

  @warn_unused_result
  internal func assertingGet(key: Key) -> Value {
    if _fastPath(guaranteedNative) {
      return native.assertingGet(key)
    }

    switch self {
    case .Native:
      return native.assertingGet(key)
    case .Cocoa(let cocoaStorage):
#if _runtime(_ObjC)
      // FIXME: This assumes that Key and Value are bridged verbatim.
      let anyObjectKey: AnyObject = _bridgeToObjectiveCUnconditional(key)
      let anyObjectValue: AnyObject = cocoaStorage.assertingGet(anyObjectKey)
      return _forceBridgeFromObjectiveC(anyObjectValue, Value.self)
#else
      _sanityCheckFailure("internal error: unexpected cocoa ${Self}")
#endif
    }
  }

#if _runtime(_ObjC)
  @inline(never)
  internal static func maybeGetFromCocoaStorage(
    cocoaStorage : CocoaStorage, forKey key: Key
  ) -> Value? {
    let anyObjectKey: AnyObject = _bridgeToObjectiveCUnconditional(key)
    if let anyObjectValue = cocoaStorage.maybeGet(anyObjectKey) {
      return _forceBridgeFromObjectiveC(anyObjectValue, Value.self)
    }
    return nil
  }
#endif

  @warn_unused_result
  internal func maybeGet(key: Key) -> Value? {
    if _fastPath(guaranteedNative) {
      return native.maybeGet(key)
    }

    switch self {
    case .Native:
      return native.maybeGet(key)
    case .Cocoa(let cocoaStorage):
#if _runtime(_ObjC)
      return SelfType.maybeGetFromCocoaStorage(cocoaStorage, forKey: key)
#else
      _sanityCheckFailure("internal error: unexpected cocoa ${Self}")
#endif
    }
  }

  internal mutating func nativeUpdateValue(
    value: Value, forKey key: Key
  ) -> Value? {
    var (i, found) = native._find(key, startBucket: native._bucket(key))
    
    let minCapacity = found
      ? native.capacity
      : NativeStorage.minimumCapacity(
          minimumCount: native.count + 1,
          maxLoadFactorInverse: native.maxLoadFactorInverse)

    let (_, capacityChanged) = ensureUniqueNativeStorage(minCapacity)
    if capacityChanged {
      i = native._find(key, startBucket: native._bucket(key)).pos
    }

%if Self == 'Set':
    let oldValue: Value? = found ? native.key(at: i.offset) : nil
    if found {
      native.setKey(key, at: i.offset)
    } else {
      native.initializeKey(key, at: i.offset)
      native.count += 1
    }
%elif Self == 'Dictionary':
    let oldValue: Value? = found ? native.value(at: i.offset) : nil
    if found {
      native.setKey(key, value: value, at: i.offset)
    } else {
      native.initializeKey(key, value: value, at: i.offset)
      native.count += 1
    }
%end

    return oldValue
  }

  internal mutating func updateValue(
    value: Value, forKey key: Key
  ) -> Value? {

    if _fastPath(guaranteedNative) {
      return nativeUpdateValue(value, forKey: key)
    }

    switch self {
    case .Native:
      return nativeUpdateValue(value, forKey: key)
    case .Cocoa(let cocoaStorage):
#if _runtime(_ObjC)
      migrateDataToNativeStorage(cocoaStorage)
      return nativeUpdateValue(value, forKey: key)
#else
      _sanityCheckFailure("internal error: unexpected cocoa ${Self}")
#endif
    }
  }

  /// - parameter idealBucket: The ideal bucket for the element being deleted.
  /// - parameter offset: The offset of the element that will be deleted.
  /// Requires an initialized entry at offset.
  internal mutating func nativeDeleteImpl(
    nativeStorage: NativeStorage, idealBucket: Int, offset: Int
  ) {
    _sanityCheck(
        nativeStorage.isInitializedEntry(at: offset), "expected initialized entry")

    // remove the element
    nativeStorage.destroyEntry(at: offset)
    nativeStorage.count -= 1

    // If we've put a hole in a chain of contiguous elements, some
    // element after the hole may belong where the new hole is.
    var hole = offset

    // Find the first bucket in the contiguous chain
    var start = idealBucket
    while nativeStorage.isInitializedEntry(at: nativeStorage._prev(start)) {
      start = nativeStorage._prev(start)
    }

    // Find the last bucket in the contiguous chain
    var lastInChain = hole
    var b = nativeStorage._next(lastInChain)
    while nativeStorage.isInitializedEntry(at: b) {
      lastInChain = b
      b = nativeStorage._next(b)
    }

    // Relocate out-of-place elements in the chain, repeating until
    // none are found.
    while hole != lastInChain {
      // Walk backwards from the end of the chain looking for
      // something out-of-place.
      var b = lastInChain
      while b != hole {
        let idealBucket = nativeStorage._bucket(nativeStorage.key(at: b))

        // Does this element belong between start and hole?  We need
        // two separate tests depending on whether [start,hole] wraps
        // around the end of the buffer
        let c0 = idealBucket >= start
        let c1 = idealBucket <= hole
        if start <= hole ? (c0 && c1) : (c0 || c1) {
          break // Found it
        }
        b = nativeStorage._prev(b)
      }

      if b == hole { // No out-of-place elements found; we're done adjusting
        break
      }

      // Move the found element into the hole
      nativeStorage.moveInitializeEntry(
        from: nativeStorage,
        at: b,
        toEntryAt: hole)
      hole = b
    }
  }

  internal mutating func nativeRemoveObject(forKey key: Key) -> Value? {
    var nativeStorage = native
    var idealBucket = nativeStorage._bucket(key)
    var (index, found) = nativeStorage._find(key, startBucket: idealBucket)

    // Fast path: if the key is not present, we will not mutate the set,
    // so don't force unique storage.
    if !found {
      return nil
    }

    let (reallocated, capacityChanged) =
      ensureUniqueNativeStorage(nativeStorage.capacity)
    if reallocated {
      nativeStorage = native
    }
    if capacityChanged {
      idealBucket = nativeStorage._bucket(key)
      (index, found) = nativeStorage._find(key, startBucket: idealBucket)
      _sanityCheck(found, "key was lost during storage migration")
    }
%if Self == 'Set':
    let oldValue = nativeStorage.key(at: index.offset)
%elif Self == 'Dictionary':
    let oldValue = nativeStorage.value(at: index.offset)
%end
    nativeDeleteImpl(nativeStorage, idealBucket: idealBucket,
      offset: index.offset)
    return oldValue
  }

  internal mutating func nativeRemove(
    at nativeIndex: NativeIndex
  ) -> SequenceElement {
    var nativeStorage = native

    // The provided index should be valid, so we will always mutating the
    // set storage.  Request unique storage.
    let (reallocated, _) = ensureUniqueNativeStorage(nativeStorage.capacity)
    if reallocated {
      nativeStorage = native
    }

    let result = nativeStorage.assertingGet(nativeIndex)
%if Self == 'Set':
    let key = result
%elif Self == 'Dictionary':
    let key = result.0
%end

    nativeDeleteImpl(nativeStorage, idealBucket: nativeStorage._bucket(key),
        offset: nativeIndex.offset)
    return result
  }

  internal mutating func remove(at index: Index) -> SequenceElement {
    if _fastPath(guaranteedNative) {
      return nativeRemove(at: index._nativeIndex)
    }

    switch self {
    case .Native:
      return nativeRemove(at: index._nativeIndex)
    case .Cocoa(let cocoaStorage):
#if _runtime(_ObjC)
      // We have to migrate the data first.  But after we do so, the Cocoa
      // index becomes useless, so get the key first.
      //
      // FIXME(performance): fuse data migration and element deletion into one
      // operation.
      let cocoaIndex = index._cocoaIndex
      let anyObjectKey: AnyObject =
        cocoaIndex.allKeys[cocoaIndex.currentKeyIndex]
      migrateDataToNativeStorage(cocoaStorage)
      let key = _forceBridgeFromObjectiveC(anyObjectKey, Key.self)
      let value = nativeRemoveObject(forKey: key)

%if Self == 'Set':
      _sanityCheck(key == value, "bridging did not preserve equality")
      return key
%elif Self == 'Dictionary':
      return (key, value._unsafelyUnwrapped)
%end
#else
      _sanityCheckFailure("internal error: unexpected cocoa ${Self}")
#endif
    }
  }

  internal mutating func removeValue(forKey key: Key) -> Value? {
    if _fastPath(guaranteedNative) {
      return nativeRemoveObject(forKey: key)
    }

    switch self {
    case .Native:
      return nativeRemoveObject(forKey: key)
    case .Cocoa(let cocoaStorage):
#if _runtime(_ObjC)
      let anyObjectKey: AnyObject = _bridgeToObjectiveCUnconditional(key)
      if cocoaStorage.maybeGet(anyObjectKey) == nil {
        return nil
      }
      migrateDataToNativeStorage(cocoaStorage)
      return nativeRemoveObject(forKey: key)
#else
      _sanityCheckFailure("internal error: unexpected cocoa ${Self}")
#endif
    }
  }

  internal mutating func nativeRemoveAll() {
    var nativeStorage = native

    // FIXME(performance): if the storage is non-uniquely referenced, we
    // shouldn't be copying the elements into new storage and then immediately
    // deleting the elements. We should detect that the storage is not uniquely
    // referenced and allocate new empty storage of appropriate capacity.

    // We have already checked for the empty dictionary case, so we will always
    // mutating the dictionary storage.  Request unique storage.
    let (reallocated, _) = ensureUniqueNativeStorage(nativeStorage.capacity)
    if reallocated {
      nativeStorage = native
    }

    for b in 0..<nativeStorage.capacity {
      if nativeStorage.isInitializedEntry(at: b) {
        nativeStorage.destroyEntry(at: b)
      }
    }
    nativeStorage.count = 0
  }

  internal mutating func removeAll(keepingCapacity keepCapacity: Bool) {
    if count == 0 {
      return
    }

    if !keepCapacity {
      self = .Native(NativeStorage.Owner(minimumCapacity: 2))
      return
    }

    if _fastPath(guaranteedNative) {
      nativeRemoveAll()
      return
    }

    switch self {
    case .Native:
      nativeRemoveAll()
    case .Cocoa(let cocoaStorage):
#if _runtime(_ObjC)
      self = .Native(NativeStorage.Owner(minimumCapacity: cocoaStorage.count))
#else
      _sanityCheckFailure("internal error: unexpected cocoa ${Self}")
#endif
    }
  }

  internal var count: Int {
    if _fastPath(guaranteedNative) {
      return native.count
    }

    switch self {
    case .Native:
      return native.count
    case .Cocoa(let cocoaStorage):
#if _runtime(_ObjC)
      return cocoaStorage.count
#else
      _sanityCheckFailure("internal error: unexpected cocoa ${Self}")
#endif
    }
  }

<<<<<<< HEAD
  /// Return a *iterator* over the (Key, Value) pairs.
=======
  /// Returns a generator over the (Key, Value) pairs.
>>>>>>> b480ab1f
  ///
  /// - Complexity: O(1).
  internal func iterator() -> ${Self}Iterator<${TypeParameters}> {
    switch self {
    case .Native(let owner):
      return
        ._Native(start: native.startIndex, end: native.endIndex, owner: owner)
    case .Cocoa(let cocoaStorage):
#if _runtime(_ObjC)
      return ._Cocoa(_Cocoa${Self}Iterator(cocoaStorage.cocoa${Self}))
#else
      _sanityCheckFailure("internal error: unexpected cocoa ${Self}")
#endif
    }
  }

  @warn_unused_result
  internal static func fromArray(elements: [SequenceElement])
    -> _Variant${Self}Storage<${TypeParameters}> {

    _sanityCheckFailure("this function should never be called")
  }
}

internal struct _Native${Self}Index<${TypeParametersDecl}> :
  ForwardIndex, Comparable {

  internal typealias NativeStorage = _Native${Self}Storage<${TypeParameters}>
  internal typealias NativeIndex = _Native${Self}Index<${TypeParameters}>

  internal var nativeStorage: NativeStorage
  internal var offset: Int

  internal init(nativeStorage: NativeStorage, offset: Int) {
    self.nativeStorage = nativeStorage
    self.offset = offset
  }

  /// Returns the next consecutive value after `self`.
  ///
  /// - Requires: The next value is representable.
  @warn_unused_result
  internal func successor() -> NativeIndex {
    var i = offset + 1
    // FIXME: Can't write the simple code pending
    // <rdar://problem/15484639> Refcounting bug
    while i < nativeStorage.capacity /*&& !nativeStorage[i]*/ {
      // FIXME: workaround for <rdar://problem/15484639>
      if nativeStorage.isInitializedEntry(at: i) {
        break
      }
      // end workaround
      i += 1
    }
    return NativeIndex(nativeStorage: nativeStorage, offset: i)
  }
}

internal func == <${TypeParametersDecl}> (
  lhs: _Native${Self}Index<${TypeParameters}>,
  rhs: _Native${Self}Index<${TypeParameters}>
) -> Bool {
  // FIXME: assert that lhs and rhs are from the same dictionary.
  return lhs.offset == rhs.offset
}

internal func < <${TypeParametersDecl}> (
  lhs: _Native${Self}Index<${TypeParameters}>,
  rhs: _Native${Self}Index<${TypeParameters}>
) -> Bool {
  // FIXME: assert that lhs and rhs are from the same dictionary.
  return lhs.offset < rhs.offset
}

#if _runtime(_ObjC)
internal struct _Cocoa${Self}Index : ForwardIndex, Comparable {
  // Assumption: we rely on NSDictionary.getObjects when being
  // repeatedly called on the same NSDictionary, returning items in the same
  // order every time.
  // Similarly, the same assumption holds for NSSet.allObjects.

  /// A reference to the NS${Self}, which owns members in `allObjects`,
  /// or `allKeys`, for NSSet and NSDictionary respectively.
  internal let cocoa${Self}: _NS${Self}

  /// An unowned array of keys.
  internal var allKeys: _HeapBuffer<Int, AnyObject>

  /// Index into `allKeys`
  internal var currentKeyIndex: Int

  internal init(_ cocoa${Self}: _NS${Self}, startIndex: ()) {
    self.cocoa${Self} = cocoa${Self}
%if Self == 'Set':
    self.allKeys = _stdlib_NSSet_allObjects(cocoaSet)
%elif Self == 'Dictionary':
    self.allKeys = _stdlib_NSDictionary_allKeys(cocoaDictionary)
%end
    self.currentKeyIndex = 0
  }

  internal init(_ cocoa${Self}: _NS${Self}, endIndex: ()) {
    self.cocoa${Self} = cocoa${Self}
%if Self == 'Set':
    self.allKeys = _stdlib_NS${Self}_allObjects(cocoa${Self})
%elif Self == 'Dictionary':
    self.allKeys = _stdlib_NS${Self}_allKeys(cocoa${Self})
%end
    self.currentKeyIndex = allKeys.value
  }

  internal init(_ cocoa${Self}: _NS${Self},
    _ allKeys: _HeapBuffer<Int, AnyObject>,
    _ currentKeyIndex: Int
  ) {
    self.cocoa${Self} = cocoa${Self}
    self.allKeys = allKeys
    self.currentKeyIndex = currentKeyIndex
  }

  /// Returns the next consecutive value after `self`.
  ///
  /// - Requires: The next value is representable.
  @warn_unused_result
  internal func successor() -> _Cocoa${Self}Index {
    _require(
      currentKeyIndex < allKeys.value, "cannot increment endIndex")
    return _Cocoa${Self}Index(cocoa${Self}, allKeys, currentKeyIndex + 1)
  }
}

@warn_unused_result
internal func ==(lhs: _Cocoa${Self}Index, rhs: _Cocoa${Self}Index) -> Bool {
  _require(lhs.cocoa${Self} === rhs.cocoa${Self},
    "cannot compare indexes pointing to different ${Self}s")
  _require(lhs.allKeys.value == rhs.allKeys.value,
    "one or both of the indexes have been invalidated")

  return lhs.currentKeyIndex == rhs.currentKeyIndex
}

@warn_unused_result
internal func <(lhs: _Cocoa${Self}Index, rhs: _Cocoa${Self}Index) -> Bool {
  _require(lhs.cocoa${Self} === rhs.cocoa${Self},
    "cannot compare indexes pointing to different ${Self}s")
  _require(lhs.allKeys.value == rhs.allKeys.value,
    "one or both of the indexes have been invalidated")

  return lhs.currentKeyIndex < rhs.currentKeyIndex
}
#else
internal struct _Cocoa${Self}Index {}
#endif

internal enum ${Self}IndexRepresentation<${TypeParametersDecl}> {
  typealias _Index = ${Self}Index<${TypeParameters}>
  typealias _NativeIndex = _Index._NativeIndex
  typealias _CocoaIndex = _Index._CocoaIndex

  case _Native(_NativeIndex)
  case _Cocoa(_CocoaIndex)
}

%{
if Self == 'Set':
  SubscriptingWithIndexDoc = """\
/// Used to access the members in an instance of `Set<Element>`."""
elif Self == 'Dictionary':
  SubscriptingWithIndexDoc = """\
/// Used to access the key-value pairs in an instance of
/// `Dictionary<Key, Value>`.
///
/// Dictionary has two subscripting interfaces:
///
/// 1. Subscripting with a key, yielding an optional value:
///
///        v = d[k]!
///
/// 2. Subscripting with an index, yielding a key-value pair:
///
///        (k,v) = d[i]"""
}%

${SubscriptingWithIndexDoc}
public struct ${Self}Index<${TypeParametersDecl}> :
  ForwardIndex, Comparable {
  // Index for native storage is efficient.  Index for bridged NS${Self} is
  // not, because neither NSEnumerator nor fast enumeration support moving
  // backwards.  Even if they did, there is another issue: NSEnumerator does
  // not support NSCopying, and fast enumeration does not document that it is
  // safe to copy the state.  So, we cannot implement Index that is a value
  // type for bridged NS${Self} in terms of Cocoa enumeration facilities.

  internal typealias _NativeIndex = _Native${Self}Index<${TypeParameters}>
  internal typealias _CocoaIndex = _Cocoa${Self}Index

%if Self == 'Set':
  internal typealias Key = ${TypeParameters}
  internal typealias Value = ${TypeParameters}
%end

  internal var _value: ${Self}IndexRepresentation<${TypeParameters}>

  internal static func _Native(index: _NativeIndex) -> ${Self}Index {
    return ${Self}Index(_value: ._Native(index))
  }
#if _runtime(_ObjC)
  internal static func _Cocoa(index: _CocoaIndex) -> ${Self}Index {
    return ${Self}Index(_value: ._Cocoa(index))
  }
#endif

  @_transparent
  internal var _guaranteedNative: Bool {
    return _canBeClass(Key.self) == 0 && _canBeClass(Value.self) == 0
  }

  @_transparent
  internal var _nativeIndex: _NativeIndex {
    switch _value {
    case ._Native(let nativeIndex):
      return nativeIndex
    case ._Cocoa:
      _sanityCheckFailure("internal error: does not contain a native index")
    }
  }

#if _runtime(_ObjC)
  @_transparent
  internal var _cocoaIndex: _CocoaIndex {
    switch _value {
    case ._Native:
      _sanityCheckFailure("internal error: does not contain a Cocoa index")
    case ._Cocoa(let cocoaIndex):
      return cocoaIndex
    }
  }
#endif

  /// Returns the next consecutive value after `self`.
  ///
  /// - Requires: The next value is representable.
  public func successor() -> ${Self}Index<${TypeParameters}> {
    if _fastPath(_guaranteedNative) {
      return ._Native(_nativeIndex.successor())
    }

    switch _value {
    case ._Native(let nativeIndex):
      return ._Native(nativeIndex.successor())
    case ._Cocoa(let cocoaIndex):
#if _runtime(_ObjC)
      return ._Cocoa(cocoaIndex.successor())
#else
      _sanityCheckFailure("internal error: unexpected cocoa ${Self}")
#endif
    }
  }
}

@warn_unused_result
public func == <${TypeParametersDecl}> (
  lhs: ${Self}Index<${TypeParameters}>,
  rhs: ${Self}Index<${TypeParameters}>
) -> Bool {
  if _fastPath(lhs._guaranteedNative) {
    return lhs._nativeIndex == rhs._nativeIndex
  }

  switch (lhs._value, rhs._value) {
  case (._Native(let lhsNative), ._Native(let rhsNative)):
    return lhsNative == rhsNative
  case (._Cocoa(let lhsCocoa), ._Cocoa(let rhsCocoa)):
#if _runtime(_ObjC)
    return lhsCocoa == rhsCocoa
#else
    _sanityCheckFailure("internal error: unexpected cocoa ${Self}")
#endif
  default:
    _requirementFailure("comparing indexes from different sets")
  }
}

@warn_unused_result
public func < <${TypeParametersDecl}> (
  lhs: ${Self}Index<${TypeParameters}>,
  rhs: ${Self}Index<${TypeParameters}>
) -> Bool {
  if _fastPath(lhs._guaranteedNative) {
    return lhs._nativeIndex < rhs._nativeIndex
  }

  switch (lhs._value, rhs._value) {
  case (._Native(let lhsNative), ._Native(let rhsNative)):
    return lhsNative < rhsNative
  case (._Cocoa(let lhsCocoa), ._Cocoa(let rhsCocoa)):
#if _runtime(_ObjC)
    return lhsCocoa < rhsCocoa
#else
    _sanityCheckFailure("internal error: unexpected cocoa ${Self}")
#endif
  default:
    _requirementFailure("comparing indexes from different sets")
  }
}

#if _runtime(_ObjC)
final internal class _Cocoa${Self}Iterator : IteratorProtocol {
  internal typealias Element = ${AnySequenceType}

  // Cocoa ${Self} iterator has to be a class, otherwise we cannot
  // guarantee that the fast enumeration struct is pinned to a certain memory
  // location.

  // This stored property should be stored at offset zero.  There's code below
  // relying on this.
  internal var _fastEnumerationState: _SwiftNSFastEnumerationState =
    _makeSwiftNSFastEnumerationState()

  // This stored property should be stored right after `_fastEnumerationState`.
  // There's code below relying on this.
  internal var _fastEnumerationStackBuf = _CocoaFastEnumerationStackBuf()

  internal let cocoa${Self}: _NS${Self}

  internal var _fastEnumerationStatePtr:
    UnsafeMutablePointer<_SwiftNSFastEnumerationState> {
    return UnsafeMutablePointer(_getUnsafePointerToStoredProperties(self))
  }

  internal var _fastEnumerationStackBufPtr:
    UnsafeMutablePointer<_CocoaFastEnumerationStackBuf> {
    return UnsafeMutablePointer(_fastEnumerationStatePtr + 1)
  }

  // These members have to be word-sized integers, they cannot be limited to
  // Int8 just because our buffer holds 16 elements: fast enumeration is
  // allowed to return inner pointers to the container, which can be much
  // larger.
  internal var itemIndex: Int = 0
  internal var itemCount: Int = 0

  internal init(_ cocoa${Self}: _NS${Self}) {
    self.cocoa${Self} = cocoa${Self}
  }

  internal func next() -> Element? {
    if itemIndex < 0 {
      return nil
    }
    let cocoa${Self} = self.cocoa${Self}
    if itemIndex == itemCount {
      let stackBufCount = _fastEnumerationStackBuf.count
      // We can't use `withUnsafeMutablePointers` here to get pointers to
      // properties, because doing so might introduce a writeback buffer, but
      // fast enumeration relies on the pointer identity of the enumeration
      // state struct.
      itemCount = cocoa${Self}.countByEnumeratingWith(
        _fastEnumerationStatePtr,
        objects: UnsafeMutablePointer(_fastEnumerationStackBufPtr),
        count: stackBufCount)
      if itemCount == 0 {
        itemIndex = -1
        return nil
      }
      itemIndex = 0
    }
    let itemsPtrUP: UnsafeMutablePointer<AnyObject> =
      UnsafeMutablePointer(_fastEnumerationState.itemsPtr)
    let itemsPtr = _UnmanagedAnyObjectArray(itemsPtrUP)
    let key: AnyObject = itemsPtr[itemIndex]
    itemIndex += 1
%if Self == 'Set':
    return key
%elif Self == 'Dictionary':
    let value: AnyObject = cocoa${Self}.objectFor(key)!
    return (key, value)
%end
  }
}
#else
final internal class _Cocoa${Self}Iterator {}
#endif

internal enum ${Self}IteratorRepresentation<${TypeParametersDecl}> {
  internal typealias _Iterator = ${Self}Iterator<${TypeParameters}>
  internal typealias _NativeStorageOwner =
    _Native${Self}StorageOwner<${TypeParameters}>
  internal typealias _NativeIndex = _Iterator._NativeIndex

  // For native storage, we keep two indices to keep track of the iteration
  // progress and the storage owner to make the storage non-uniquely
  // referenced.
  //
  // While indices keep the storage alive, they don't affect reference count of
  // the storage.  Iterator is iterating over a frozen view of the collection
  // state, so it should keep its own reference to the storage owner.
  case _Native(
    start: _NativeIndex, end: _NativeIndex, owner: _NativeStorageOwner)
  case _Cocoa(_Cocoa${Self}Iterator)
}

/// An iterator over the members of a `${Self}<${TypeParameters}>`.
public struct ${Self}Iterator<${TypeParametersDecl}> : IteratorProtocol {
  // ${Self} has a separate IteratorProtocol and Index because of efficiency
  // and implementability reasons.
  //
  // Index for native storage is efficient.  Index for bridged NS${Self} is
  // not.
  //
  // Even though fast enumeration is not suitable for implementing
  // Index, which is multi-pass, it is suitable for implementing a
  // IteratorProtocol, which is being consumed as iteration proceeds.

  internal typealias _NativeStorageOwner =
    _Native${Self}StorageOwner<${TypeParameters}>
  internal typealias _NativeIndex = _Native${Self}Index<${TypeParameters}>

  internal var _state: ${Self}IteratorRepresentation<${TypeParameters}>

  internal static func _Native(
    start start: _NativeIndex, end: _NativeIndex, owner: _NativeStorageOwner
  ) -> ${Self}Iterator {
    return ${Self}Iterator(
      _state: ._Native(start: start, end: end, owner: owner))
  }
#if _runtime(_ObjC)
  internal static func _Cocoa(
    iterator: _Cocoa${Self}Iterator
  ) -> ${Self}Iterator{
    return ${Self}Iterator(_state: ._Cocoa(iterator))
  }
#endif

  @_transparent
  internal var _guaranteedNative: Bool {
%if Self == 'Set':
    return _canBeClass(Element.self) == 0
%elif Self == 'Dictionary':
    return _canBeClass(Key.self) == 0 || _canBeClass(Value.self) == 0
%end
  }

  internal mutating func _nativeNext() -> ${Sequence}? {
    switch _state {
    case ._Native(let startIndex, let endIndex, let owner):
      if startIndex == endIndex {
        return nil
      }
      let result = startIndex.nativeStorage.assertingGet(startIndex)
      _state =
        ._Native(start: startIndex.successor(), end: endIndex, owner: owner)
      return result
    case ._Cocoa:
      _sanityCheckFailure("internal error: not backed by NS${Self}")
    }
  }

  /// Advance to the next element and return it, or `nil` if no next
  /// element exists.
  ///
  /// - Requires: No preceding call to `self.next()` has returned `nil`.
  public mutating func next() -> ${Sequence}? {
    if _fastPath(_guaranteedNative) {
      return _nativeNext()
    }

    switch _state {
    case ._Native:
      return _nativeNext()
    case ._Cocoa(let cocoaIterator):
#if _runtime(_ObjC)
%if Self == 'Set':
      if let anyObjectElement = cocoaIterator.next() {
        return _forceBridgeFromObjectiveC(anyObjectElement, Element.self)
      }
%elif Self == 'Dictionary':
      if let (anyObjectKey, anyObjectValue) = cocoaIterator.next() {
        let nativeKey = _forceBridgeFromObjectiveC(anyObjectKey, Key.self)
        let nativeValue = _forceBridgeFromObjectiveC(anyObjectValue, Value.self)
        return (nativeKey, nativeValue)
      }
%end
      return nil
#else
      _sanityCheckFailure("internal error: unexpected cocoa ${Self}")
#endif
    }
  }
}

extension ${Self}Iterator : CustomReflectable {
  /// Returns a mirror that reflects `self`.
  public var customMirror: Mirror {
    return Mirror(self, children: [])
  }
}

extension ${Self} : CustomReflectable {
  /// Returns a mirror that reflects `self`.
  public var customMirror: Mirror {
%if Self == 'Set':
    let style = Mirror.DisplayStyle.Set
%elif Self == 'Dictionary':
    let style = Mirror.DisplayStyle.Dictionary
%end
    return Mirror(self, unlabeledChildren: self, displayStyle: style)
  }
}

/// Initializes `${a_Self}` from unique members.
///
/// Using a builder can be faster than inserting members into an empty
/// `${Self}`.
public struct _${Self}Builder<${TypeParametersDecl}> {
%if Self == 'Set':
  public typealias Key = ${TypeParameters}
  public typealias Value = ${TypeParameters}
%end

  internal var _result: ${Self}<${TypeParameters}>
  internal var _nativeStorage: _Native${Self}Storage<${TypeParameters}>
  internal let _requestedCount: Int
  internal var _actualCount: Int

  public init(count: Int) {
    let requiredCapacity =
      _Native${Self}Storage<${TypeParameters}>.minimumCapacity(
        minimumCount: count,
        maxLoadFactorInverse: _hashContainerDefaultMaxLoadFactorInverse)
    _result = ${Self}<${TypeParameters}>(minimumCapacity: requiredCapacity)
    _nativeStorage = _result._variantStorage.native
    _requestedCount = count
    _actualCount = 0
  }

%if Self == 'Set':
  public mutating func add(member newKey: Key) {
    _nativeStorage.unsafeAddNew(key: newKey)
    _actualCount += 1
  }
%elif Self == 'Dictionary':
  public mutating func add(key newKey: Key, value: Value) {
    _nativeStorage.unsafeAddNew(key: newKey, value: value)
    _actualCount += 1
  }
%end

  @warn_unused_result
  public mutating func take() -> ${Self}<${TypeParameters}> {
    _require(_actualCount >= 0,
      "cannot take the result twice")
    _require(_actualCount == _requestedCount,
      "the number of members added does not match the promised count")

    // Finish building the `${Self}`.
    _nativeStorage.count = _requestedCount

    // Prevent taking the result twice.
    _actualCount = -1
    return _result
  }
}

extension ${Self} {
  /// If `!self.isEmpty`, return the first key-value pair in the sequence of
  /// elements, otherwise return `nil`.
  ///
  /// - Complexity: Amortized O(1)
  public mutating func popFirst() -> Element? {
    guard !isEmpty else { return nil }
    return remove(at: startIndex)
  }
}

//===--- Bridging ---------------------------------------------------------===//

#if _runtime(_ObjC)
extension ${Self} {
  @warn_unused_result
  public func _bridgeToObjectiveCImpl() -> _NS${Self}Core {
    switch _variantStorage {
    case _Variant${Self}Storage.Native(let nativeOwner):
%if Self == 'Set':
      _require(_isBridgedToObjectiveC(Element.self),
        "Key is not bridged to Objective-C")
%elif Self == 'Dictionary':
      _require(_isBridgedToObjectiveC(Value.self),
        "Value is not bridged to Objective-C")
%end
      return nativeOwner as _Native${Self}StorageOwner<${TypeParameters}>

    case _Variant${Self}Storage.Cocoa(let cocoaStorage):
      return cocoaStorage.cocoa${Self}
    }
  }

  @warn_unused_result
  public static func _bridgeFromObjectiveCAdoptingNativeStorageOf(
    s: AnyObject
  ) -> ${Self}<${TypeParameters}>? {
    if let nativeOwner =
        s as AnyObject as? _Native${Self}StorageOwner<${TypeParameters}> {
      // If `NS${Self}` is actually native storage of `${Self}` with key
      // and value types that the requested ones match exactly, then just
      // re-wrap the native storage.
      return ${Self}<${TypeParameters}>(_nativeStorageOwner: nativeOwner)
    }
    // FIXME: what if `s` is native storage, but for different key/value type?
    return nil
  }
}
#endif

%end

extension Set {
  /// Removes all elements of `other` from `self`.
  ///
  /// - Equivalent to replacing `self` with `self.subtract(other)`.
  public mutating func subtractInPlace(other: Set<Element>) {
    _subtractInPlace(other)
  }

  /// Returns true iff every element of `self` is contained in `other`.
  @warn_unused_result
  public func isSubsetOf(other: Set<Element>) -> Bool {
    let (isSubset, isEqual) = _compareSets(self, other)
    return isSubset || isEqual
  }

  /// Returns true iff every element of `other` is contained in `self`.
  @warn_unused_result
  public func isSupersetOf(other: Set<Element>) -> Bool {
    return other.isSubsetOf(self)
  }

  /// Returns true iff `self.intersect(other).isEmpty`.
  @warn_unused_result
  public func isDisjointWith(other: Set<Element>) -> Bool {
    for member in self {
      if other.contains(member) {
        return false
      }
    }
    return true
  }

  /// Returns the set of elements contained in `self` but not in `other`.
  @warn_unused_result
  public func subtract(other: Set<Element>) -> Set<Element> {
    return _subtract(other)
  }

  /// Returns true iff every element of `other` is contained in `self`
  /// and `self` contains an element that is not contained in `other`.
  @warn_unused_result
  public func isStrictSupersetOf(other: Set<Element>) -> Bool {
    return self.isSupersetOf(other) && self != other
  }

  /// Return true iff every element of `self` is contained in `other`
  /// and `other` contains an element that is not contained in `self`.
  @warn_unused_result
  public func isStrictSubsetOf(other: Set<Element>) -> Bool {
    return other.isStrictSupersetOf(self)
  }

  /// Return the members of `self` contained in `other`.
  @warn_unused_result
  public func intersect(other: Set<Element>) -> Set<Element> {
    var newSet = Set<Element>()
    for member in self {
      if other.contains(member) {
        newSet.insert(member)
      }
    }
    return newSet
  }

  /// Replace `self` with the elements contained in `self` or `other`,
  /// but not both.
  public mutating func exclusiveOrInPlace(other: Set<Element>) {
    for member in other {
      if contains(member) {
        remove(member)
      } else {
        insert(member)
      }
    }
  }
}

extension Set {
  @available(*, unavailable, renamed="remove(at:)")
  public mutating func removeAtIndex(index: Index) -> Element {
    fatalError("unavailable function can't be called")
  }

  @available(*, unavailable, renamed="iterator")
  public func generate() -> SetIterator<Element> {
    fatalError("unavailable function can't be called")
  }
}

extension Dictionary {
  @available(*, unavailable, renamed="remove(at:)")
  public mutating func removeAtIndex(index: Index) -> Element {
    fatalError("unavailable function can't be called")
  }

  @available(*, unavailable, renamed="index(forKey:)")
  public func indexForKey(key: Key) -> Index? {
    fatalError("unavailable function can't be called")
  }

  @available(*, unavailable, renamed="removeValue(forKey:)")
  public mutating func removeValueForKey(key: Key) -> Value? {
    fatalError("unavailable function can't be called")
  }

  @available(*, unavailable, renamed="iterator")
  public func generate() -> DictionaryIterator<Key, Value> {
    fatalError("unavailable function can't be called")
  }
}<|MERGE_RESOLUTION|>--- conflicted
+++ resolved
@@ -416,11 +416,7 @@
     return _variantStorage.assertingGet(position)
   }
 
-<<<<<<< HEAD
-  /// Return a *iterator* over the members.
-=======
-  /// Returns a generator over the members.
->>>>>>> b480ab1f
+  /// Returns an iterator over the members.
   ///
   /// - Complexity: O(1).
   public func iterator() -> SetIterator<Element> {
@@ -471,11 +467,7 @@
     }
   }
 
-<<<<<<< HEAD
   /// Returns `true` iff `possibleSuperset` contains every member of `self`.
-=======
-  /// Returns `true` if the set is a subset of a finite sequence as a `Set`.
->>>>>>> b480ab1f
   @warn_unused_result
   public func isSubsetOf<
     S : Sequence where S.Iterator.Element == Element
@@ -485,13 +477,8 @@
     return isSubsetOf(other)
   }
 
-<<<<<<< HEAD
   /// Returns `true` iff `possibleStrictSuperset` contains every member
   /// of `self`, and at least one other element.
-=======
-  /// Returns `true` if the set is a subset of a finite sequence as a `Set`
-  /// but not equal.
->>>>>>> b480ab1f
   @warn_unused_result
   public func isStrictSubsetOf<
     S : Sequence where S.Iterator.Element == Element
@@ -501,11 +488,7 @@
     return isStrictSubsetOf(other)
   }
 
-<<<<<<< HEAD
   /// Returns `true` iff `self` contains every element of `possibleSubset`.
-=======
-  /// Returns `true` if the set is a superset of a finite sequence as a `Set`.
->>>>>>> b480ab1f
   @warn_unused_result
   public func isSupersetOf<
     S : Sequence where S.Iterator.Element == Element
@@ -516,13 +499,8 @@
     return other.isSubsetOf(self)
   }
 
-<<<<<<< HEAD
   /// Returns `true` iff `self` contains every element of
   /// `possibleStrictSubset`, and at least one other element.
-=======
-  /// Returns `true` if the set is a superset of a finite sequence as a `Set`
-  /// but not equal.
->>>>>>> b480ab1f
   @warn_unused_result
   public func isStrictSupersetOf<
     S : Sequence where S.Iterator.Element == Element
@@ -531,11 +509,7 @@
     return other.isStrictSubsetOf(self)
   }
 
-<<<<<<< HEAD
   /// Returns `true` iff no element of `other` is a member of `self`.
-=======
-  /// Returns `true` if no members in the set are in a finite sequence as a `Set`.
->>>>>>> b480ab1f
   @warn_unused_result
   public func isDisjointWith<
     S : Sequence where S.Iterator.Element == Element
@@ -545,13 +519,9 @@
     return isDisjointWith(otherSet)
   }
 
-<<<<<<< HEAD
   // APINAMING: should we say which one wins if an element appears twice?
   /// Return a new `Set` containing the members of `self` and the
   /// elements of `other`.
-=======
-  /// Returns a new `Set` with items in both this set and a finite sequence.
->>>>>>> b480ab1f
   @warn_unused_result
   public func union<
     S : Sequence where S.Iterator.Element == Element
@@ -561,11 +531,7 @@
     return newSet
   }
 
-<<<<<<< HEAD
-  /// Insert the elements of `other`.
-=======
-  /// Inserts elements of a finite sequence into this `Set`.
->>>>>>> b480ab1f
+  /// Inserts the elements of `other` into `self`.
   public mutating func unionInPlace<
     S : Sequence where S.Iterator.Element == Element
   >(other: S) {
@@ -574,12 +540,7 @@
     }
   }
 
-<<<<<<< HEAD
-  /// Return the members of `self` not contained in `other`.
-=======
-  /// Returns a new set with elements in this set that do not occur
-  /// in a finite sequence.
->>>>>>> b480ab1f
+  /// Returns the members of `self` not contained in `other`.
   @warn_unused_result
   public func subtract<
     S : Sequence where S.Iterator.Element == Element
@@ -595,11 +556,7 @@
     return newSet
   }
 
-<<<<<<< HEAD
-  /// Remove the elements of `other` from `self`.
-=======
-  /// Removes all members in the set that occur in a finite sequence.
->>>>>>> b480ab1f
+  /// Removes the elements of `other` from `self`.
   public mutating func subtractInPlace<
     S : Sequence where S.Iterator.Element == Element
   >(other: S) {
@@ -614,11 +571,7 @@
     }
   }
 
-<<<<<<< HEAD
-  /// Return the members of `self` contained in `other`.
-=======
-  /// Returns a new set with elements common to this set and a finite sequence.
->>>>>>> b480ab1f
+  /// Returns the members of `self` contained in `other`.
   @warn_unused_result
   public func intersect<
     S : Sequence where S.Iterator.Element == Element
@@ -627,11 +580,7 @@
     return intersect(otherSet)
   }
 
-<<<<<<< HEAD
-  /// Remove any members not contained in `other`.
-=======
-  /// Removes any members of this set that aren't also in a finite sequence.
->>>>>>> b480ab1f
+  /// Removes any members not contained in `other`.
   public mutating func intersectInPlace<
     S : Sequence where S.Iterator.Element == Element
   >(other: S) {
@@ -651,12 +600,7 @@
     }
   }
 
-<<<<<<< HEAD
   /// Returns the elements contained in `self` or `other`, but not both.
-=======
-  /// Returns a new set with elements that are either in the set or a finite
-  /// sequence but do not occur in both.
->>>>>>> b480ab1f
   @warn_unused_result
   public func exclusiveOr<
     S : Sequence where S.Iterator.Element == Element
@@ -666,14 +610,8 @@
     return newSet
   }
 
-<<<<<<< HEAD
   /// Replace `self` with the elements contained in `self` or `other`,
   /// but not both.
-=======
-  /// For each element of a finite sequence, removes it from the set if it is a
-  /// common element, otherwise adds it to the set. Repeated elements of the
-  /// sequence will be ignored.
->>>>>>> b480ab1f
   public mutating func exclusiveOrInPlace<
     S : Sequence where S.Iterator.Element == Element
   >(other: S) {
@@ -1161,12 +1099,7 @@
     return _variantStorage.removeValue(forKey: key)
   }
 
-<<<<<<< HEAD
-  /// Remove all the elements.  If `keepingCapacity` is `true`, existing
-  /// element capacity is kept for future insertions.
-=======
   /// Removes all elements.
->>>>>>> b480ab1f
   ///
   /// - Postcondition: `capacity == 0` if `keepingCapacity` is
   /// `false`, otherwise the capacity will not be decreased.
@@ -1196,11 +1129,7 @@
   // `Sequence` conformance
   //
 
-<<<<<<< HEAD
-  /// Return a *iterator* over the (key, value) pairs.
-=======
-  /// Returns a generator over the (key, value) pairs.
->>>>>>> b480ab1f
+  /// Returns an iterator over the `(Key, Value)` pairs.
   ///
   /// - Complexity: O(1).
   public func iterator() -> DictionaryIterator<Key, Value> {
@@ -2593,7 +2522,7 @@
     return bridgingKeyEnumerator(())
   }
 
-  @objc
+  @objc(copyWithZone:)
   @warn_unused_result
   internal func copy(withZone zone: _SwiftNSZone) -> AnyObject {
     // Instances of this class should be visible outside of standard library as
@@ -2619,16 +2548,19 @@
   }
 
   @objc(objectForKey:)
+  @warn_unused_result
   internal func objectFor(aKey: AnyObject) -> AnyObject? {
     return bridgingObjectForKey(aKey)
   }
 
   @objc
+  @warn_unused_result
   internal func keyEnumerator() -> _NSEnumerator {
     return bridgingKeyEnumerator(())
   }
 
-  @objc
+  @objc(copyWithZone:)
+  @warn_unused_result
   internal func copy(withZone zone: _SwiftNSZone) -> AnyObject {
     // Instances of this class should be visible outside of standard library as
     // having `NSDictionary` type, which is immutable.
@@ -3592,11 +3524,7 @@
     }
   }
 
-<<<<<<< HEAD
-  /// Return a *iterator* over the (Key, Value) pairs.
-=======
-  /// Returns a generator over the (Key, Value) pairs.
->>>>>>> b480ab1f
+  /// Returns an iterator over the `(Key, Value)` pairs.
   ///
   /// - Complexity: O(1).
   internal func iterator() -> ${Self}Iterator<${TypeParameters}> {
