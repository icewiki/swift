//===----------------------------------------------------------------------===//
//
// This source file is part of the Swift.org open source project
//
// Copyright (c) 2014 - 2016 Apple Inc. and the Swift project authors
// Licensed under Apache License v2.0 with Runtime Library Exception
//
// See http://swift.org/LICENSE.txt for license information
// See http://swift.org/CONTRIBUTORS.txt for the list of Swift project authors
//
//===----------------------------------------------------------------------===//

/// A type that supplies the values of a sequence one at a time.
///
/// The `IteratorProtocol` protocol is tightly linked with the `Sequence`
/// protocol. Sequences provide access to their elements by creating an
/// iterator, which keeps track of its iteration process and returns one
/// element at a time as it advances through the sequence.
///
/// Whenever you use a `for`-`in` loop with an array, set, or any other
/// collection or sequence, you're using that type's iterator. Swift uses a
/// sequence's or collection's iterator internally to enable the `for`-`in`
/// loop language construct.
///
/// Using a sequence's iterator directly gives you access to the same elements
/// in the same order as iterating over that sequence using a `for`-`in` loop.
/// For example, you might typically use a `for`-`in` loop to print each of
/// the elements in an array.
///
///     let animals = ["Antelope", "Butterfly", "Camel", "Dolphin"]
///     for animal in animals {
///         print(animal)
///     }
///     // Prints "Antelope"
///     // Prints "Butterfly"
///     // Prints "Camel"
///     // Prints "Dolphin"
///
/// Behind the scenes, Swift uses the `animals` array's iterator to loop over
/// the contents of the array.
///
///     var animalIterator = animals.makeIterator()
///     while let animal = animalIterator.next() {
///         print(animal)
///     }
///     // Prints "Antelope"
///     // Prints "Butterfly"
///     // Prints "Camel"
///     // Prints "Dolphin"
///
/// The call to `animals.makeIterator()` returns an instance of the array's
/// iterator. Next, the `while` loop calls the iterator's `next()` method
/// repeatedly, binding each element that is returned to `animal` and exiting
/// when the `next()` method returns `nil`.
///
/// Using Iterators Directly
/// ========================
///
/// You rarely need to use iterators directly, because a `for`-`in` loop is the
/// more idiomatic approach to traversing a sequence in Swift. Some
/// algorithms, however, may call for direct iterator use.
///
/// One example is the `reduce1(_:)` method. Similar to the
/// `reduce(_:combine:)` method defined in the standard library, which takes
/// an initial value and a combining closure, `reduce1(_:)` uses the first
/// element of the sequence as the initial value.
///
/// Here's an implementation of the `reduce1(_:)` method. The sequence's
/// iterator is used directly to retrieve the initial value before looping
/// over the rest of the sequence.
///
///     extension Sequence {
///         func reduce1(
///           combine: (Iterator.Element, Iterator.Element) -> Iterator.Element
///         ) -> Iterator.Element?
///         {
///             var i = makeIterator()
///             guard var accumulated = i.next() else {
///                 return nil
///             }
///
///             while let element = i.next() {
///                 accumulated = combine(accumulated, element)
///             }
///             return accumulated
///         }
///     }
///
/// The `reduce1(_:)` method makes certain kinds of sequence operations
/// simpler. Here's how to find the longest string in a sequence, using the
/// `animals` array introduced earlier as an example:
///
///     let longestAnimal = animals.reduce1 { current, element in
///         if current.characters.count > element.characters.count {
///             return current
///         } else {
///             return element
///         }
///     }
///     print(longestAnimal)
///     // Prints "Butterfly"
///
/// Using Multiple Iterators
/// ========================
///
/// Whenever you use multiple iterators (or `for`-`in` loops) over a single
/// sequence, be sure you know that the specific sequence supports repeated
/// iteration, either because you know its concrete type or because the
/// sequence is also constrained to the `Collection` protocol.
///
/// Obtain each separate iterator from separate calls to the sequence's
/// `makeIterator()` method rather than by copying. Copying an iterator is
/// safe, but advancing one copy of an iterator by calling its `next()` method
/// may invalidate other copies of that iterator. `for`-`in` loops are safe in
/// this regard.
///
/// Adding IteratorProtocol Conformance to Your Type
/// ================================================
///
/// Implementing an iterator that conforms to `IteratorProtocol` is simple.
/// Declare a `next()` method that advances one step in the related sequence
/// and returns the current element. When the sequence has been exhausted, the
/// `next()` method returns `nil`.
///
/// For example, consider a custom `Countdown` sequence. You can initialize the
/// `Countdown` sequence with a starting integer and then iterate over the
/// count down to zero. The `Countdown` structure's definition is short: It
/// contains only the starting count and the `makeIterator()` method required
/// by the `Sequence` protocol.
///
///     struct Countdown: Sequence {
///         let start: Int
///
///         func makeIterator() -> CountdownIterator {
///             return CountdownIterator(self)
///         }
///     }
///
/// The `makeIterator()` method returns another custom type, an iterator named
/// `CountdownIterator`. The `CountdownIterator` type keeps track of both the
/// `Countdown` sequence that it's iterating and the number of times it has
/// returned a value.
///
///     struct CountdownIterator: IteratorProtocol {
///         let countdown: Countdown
///         var times = 0
///
///         init(_ countdown: Countdown) {
///             self.countdown = countdown
///         }
///
///         mutating func next() -> Int? {
///             let nextNumber = countdown.start - times
///             guard nextNumber > 0
///                 else { return nil }
///
///             times += 1
///             return nextNumber
///         }
///     }
///
/// Each time the `next()` method is called on a `CountdownIterator` instance,
/// it calculates the new next value, checks to see whether it has reached
/// zero, and then returns either the number, or `nil` if the iterator is
/// finished returning elements of the sequence.
///
/// Creating and iterating over a `Countdown` sequence uses a
/// `CountdownGenerator` to handle the iteration.
///
///     let threeTwoOne = Countdown(start: 3)
///     for count in threeTwoOne {
///         print("\(count)...")
///     }
///     // Prints "3..."
///     // Prints "2..."
///     // Prints "1..."
public protocol IteratorProtocol {
  /// The type of element traversed by the iterator.
  associatedtype Element

<<<<<<< HEAD
  /// Advance to the next element and return it, or `nil` if no next element
  /// exists.  Once `nil` has been returned, all subsequent calls return `nil`.
  ///
  /// - Precondition: `next()` has not been applied to a copy of `self`
  ///   since the copy was made.
=======
  /// Advances and returns the next element of the underlying sequence, or
  /// `nil` if no next element exists.
  ///
  /// Repeatedly calling this method returns, in order, all the elements of the
  /// underlying sequence. After the sequence has run out of elements, the
  /// `next()` method returns `nil`.
  ///
  /// You must not call this method if it has previously returned `nil` or if
  /// any other copy of this iterator has been advanced with a call to its
  /// `next()` method.
  ///
  /// The following example shows how an iterator can be used explicitly to
  /// emulate a `for`-`in` loop. First, retrieve a sequence's iterator, and
  /// then call the iterator's `next()` method until it returns `nil`.
  ///
  ///     let numbers = [2, 3, 5, 7]
  ///     var numbersIterator = numbers.makeIterator()
  ///
  ///     while let num = numbersIterator.next() {
  ///         print(num)
  ///     }
  ///     // Prints "2"
  ///     // Prints "3"
  ///     // Prints "5"
  ///     // Prints "7"
  ///
  /// - Returns: The next element in the underlying sequence if a next element
  ///   exists; otherwise, `nil`.
>>>>>>> cfeece9f
  @warn_unused_result
  mutating func next() -> Element?
}

/// A type that provides sequential, iterated access to its elements.
///
/// Sequences are lists of values that let you you step over their values
/// one at a time. The most common way to iterate over the elements of a
/// sequence is to use a `for`-`in` loop:
///
///     let oneTwoThree = 1...3
///     for number in oneTwoThree {
///         print(number)
///     }
///     // Prints "1"
///     // Prints "2"
///     // Prints "3"
///
/// While seemingly simple, this capability gives you access to a large number
/// of operations that you can perform on any sequence. As an example, to
/// check whether a sequence includes a particular value, you can test each
/// value sequentially until you've found a match or reached the end of the
/// sequence. This example checks to see whether a particular insect is in an
/// array.
///
///     let bugs = ["Aphid", "Bumblebee", "Cicada", "Damselfly", "Earwig"]
///     var hasMosquito = false
///     for bug in bugs {
///         if bug == "Mosquito" {
///             hasMosquito = true
///             break
///         }
///     }
///     print("'bugs' has a mosquito: \(hasMosquito)")
///     // Prints "'bugs' has a mosquito: false"
///
/// The `Sequence` protocol provides default implementations for many common
/// operations that depend on sequential access to a sequence's values. For
/// clearer, more concise code, the example above could use the array's
/// `contains(_:)` method, which every sequence inherits from `Sequence`,
/// instead of iterating manually:
///
///     if bugs.contains("Mosquito") {
///         print("Break out the bug spray.")
///     } else {
///         print("Whew, no mosquitos!")
///     }
///     // Prints "Whew, no mosquitos!"
///
/// Repeated Access 
/// ===============
///
/// The `Sequence` protocol makes no requirement on conforming types regarding
/// whether they will be destructively "consumed" by iteration. As a
/// consequence, don't assume that multiple `for`-`in` loops on a sequence
/// will either "resume" iteration or restart from the beginning:
///
///     for element in sequence {
///         if ... some condition { break }
///     }
/// 
///     for element in sequence {
///         // No defined behavior
///     }
///
/// In this case, you cannot assume that a sequence will either be
/// "consumable" and will resume iteration, or that a sequence is a
/// collection and will restart iteration from the first element. A
/// conforming sequence that is not a collection is allowed to produce an
/// arbitrary sequence of elements in the second `for`-`in` loop.
///
/// To establish that a type you've created supports nondestructive
/// iteration, add conformance to the `Collection` protocol.
///
/// Conforming to the Sequence Protocol 
/// ===================================
///
/// Making your own custom types conform to `Sequence` enables many useful
/// operations, like `for`-`in` looping and the `contains` method, without
/// much effort. To add `Sequence` conformance to your own custom type, add
/// a `makeIterator()` method that returns an iterator.
///
/// Alternatively, if your type can act as its own iterator, implementing the
/// requirements of the `IteratorProtocol` protocol and declaring conformance
/// to both `Sequence` and `IteratorProtocol` are sufficient.
///
/// Here's a definition of a `Countdown` sequence that serves as its own
/// iterator. The `makeIterator()` method is provided as a default
/// implementation.
///
///     struct Countdown: Sequence, IteratorProtocol {
///         var count: Int
/// 
///         mutating func next() -> Int? {
///             if count == 0 {
///                 return nil
///             } else {
///                 defer { count -= 1 }
///                 return count
///             }
///         }
///     }
/// 
///     let threeToGo = Countdown(count: 3)
///     for i in threeToGo {
///         print(i)
///     }
///     // Prints "3"
///     // Prints "2"
///     // Prints "1"
///
/// Expected Performance 
/// ====================
///
/// A sequence should provide its iterator in O(1). The `Sequence` protocol
/// makes no other requirements about element access, so routines that
/// traverse a sequence should be considered O(*n*) unless documented
/// otherwise.
///
/// - SeeAlso: `IteratorProtocol`, `Collection`
public protocol Sequence {
  //@available(*, unavailable, renamed: "Iterator")
  //typealias Generator = ()

  /// A type that provides the sequence's iteration interface and
  /// encapsulates its iteration state.
  associatedtype Iterator : IteratorProtocol

  /// A type that represents a subsequence of some of the sequence's elements.
  associatedtype SubSequence
  // FIXME(compiler limitation):
  // associatedtype SubSequence : Sequence
  //   where
  //   Iterator.Element == SubSequence.Iterator.Element,
  //   SubSequence.SubSequence == SubSequence
  //
  // (<rdar://problem/20715009> Implement recursive protocol
  // constraints)
  //
  // These constraints allow processing collections in generic code by
  // repeatedly slicing them in a loop.

  /// Returns an iterator over the elements of this sequence.
  @warn_unused_result
  func makeIterator() -> Iterator

  /// A value less than or equal to the number of elements in
  /// the sequence, calculated nondestructively.
  ///
  /// - Complexity: O(1)
  var underestimatedCount: Int { get }

  /// Returns an array containing the results of mapping the given closure
  /// over the sequence's elements.
  ///
  /// In this example, `map` is used first to convert the names in the array
  /// to lowercase strings and then to count their characters.
  ///
  ///     let cast = ["Vivien", "Marlon", "Kim", "Karl"]
  ///     let lowercaseNames = cast.map { $0.lowercaseString }
  ///     // 'lowercaseNames' == ["vivien", "marlon", "kim", "karl"]
  ///     let letterCounts = cast.map { $0.characters.count }
  ///     // 'letterCounts' == [6, 6, 3, 4]
  ///
  /// - Parameter transform: A mapping closure. `transform` accepts an
  ///   element of this sequence as its parameter and returns a transformed
  ///   value of the same or of a different type.
  /// - Returns: An array containing the transformed elements of this
  ///   sequence.
  @warn_unused_result
  func map<T>(
    _ transform: @noescape (Iterator.Element) throws -> T
  ) rethrows -> [T]

  /// Returns an array containing, in order, the elements of the sequence
  /// that satisfy the given predicate.
  ///
  /// In this example, `filter` is used to include only names shorter than
  /// five characters.
  ///
  ///     let cast = ["Vivien", "Marlon", "Kim", "Karl"]
  ///     let shortNames = cast.filter { $0.characters.count < 5 }
  ///     print(shortNames)
  ///     // Prints "["Kim", "Karl"]"
  ///
  /// - Parameter includeElement: A closure that takes an element of the
  ///   sequence as its argument and returns a Boolean value indicating
  ///   whether the element should be included in the returned array.
  /// - Returns: An array of the elements that `includeElement` allowed.
  @warn_unused_result
  func filter(
    _ includeElement: @noescape (Iterator.Element) throws -> Bool
  ) rethrows -> [Iterator.Element]

  /// Calls the given closure on each element in the sequence in the same order
  /// as a `for`-`in` loop.
  ///
  /// The two loops in the following example produce the same output:
  ///
  ///     let numberWords = ["one", "two", "three"]
  ///     for word in numberWords {
  ///         print(word)
  ///     }
  ///     // Prints "one"
  ///     // Prints "two"
  ///     // Prints "three"
  ///
  ///     numberWords.forEach { word in
  ///         print(word)
  ///     }
  ///     // Same as above
  ///
  /// Using the `forEach` method is distinct from a `for`-`in` loop in two
  /// important ways:
  ///
  /// 1. You cannot use a `break` or `continue` statement to exit the current
  ///    call of the `body` closure or skip subsequent calls.
  /// 2. Using the `return` statement in the `body` closure will exit only from
  ///    the current call to `body`, not from any outer scope, and won't skip
  ///    subsequent calls.
  ///
  /// - Parameter body: A closure that takes an element of the sequence as a
  ///   parameter.
  func forEach(_ body: @noescape (Iterator.Element) throws -> Void) rethrows

  /// Returns a subsequence containing all but the given number of initial
  /// elements.
  ///
  /// If the number of elements to drop exceeds the number of elements in
  /// the sequence, the result is an empty subsequence.
  ///
  ///     let numbers = [1, 2, 3, 4, 5]
  ///     print(numbers.dropFirst(2))
  ///     // Prints "[3, 4, 5]"
  ///     print(numbers.dropFirst(10))
  ///     // Prints "[]"
  ///
  /// - Parameter n: The number of elements to drop from the beginning of
  ///   the sequence. `n` must be greater than or equal to zero.
  /// - Returns: A subsequence starting after the specified number of
  ///   elements.
  ///
  /// - Complexity: O(*n*), where *n* is the number of elements to drop from
  ///   the beginning of the sequence.
  @warn_unused_result
  func dropFirst(_ n: Int) -> SubSequence

  /// Returns a subsequence containing all but the specified number of final
  /// elements.
  ///
  /// The sequence must be finite. If the number of elements to drop exceeds
  /// the number of elements in the sequence, the result is an empty
  /// subsequence.
  ///
  ///     let numbers = [1, 2, 3, 4, 5]
  ///     print(numbers.dropLast(2))
  ///     // Prints "[1, 2, 3]"
  ///     print(numbers.dropLast(10))
  ///     // Prints "[]"
  ///
  /// - Parameter n: The number of elements to drop off the end of the
  ///   sequence. `n` must be greater than or equal to zero.
  ///
  /// - Complexity: O(*n*), where *n* is the length of the sequence.
  @warn_unused_result
  func dropLast(_ n: Int) -> SubSequence

  /// Returns a subsequence, up to the specified maximum length, containing
  /// the initial elements of the sequence.
  ///
  /// If the maximum length exceeds the number of elements in the sequence,
  /// the result contains all the elements in the sequence.
  ///
  ///     let numbers = [1, 2, 3, 4, 5]
  ///     print(numbers.prefix(2))
  ///     // Prints "[1, 2]"
  ///     print(numbers.prefix(10))
  ///     // Prints "[1, 2, 3, 4, 5]"
  ///
  /// - Parameter maxLength: The maximum number of elements to return.
  ///   `maxLength` must be greater than or equal to zero.
  /// - Returns: A subsequence starting at the beginning of this sequence
  ///   with at most `maxLength` elements.
  @warn_unused_result
  func prefix(_ maxLength: Int) -> SubSequence

  /// Returns a subsequence, up to the given maximum length, containing the
  /// final elements of the sequence.
  ///
  /// The sequence must be finite. If the maximum length exceeds the number
  /// of elements in the sequence, the result contains all the elements in
  /// the sequence.
  ///
  ///     let numbers = [1, 2, 3, 4, 5]
  ///     print(numbers.suffix(2))
  ///     // Prints "[4, 5]"
  ///     print(numbers.suffix(10))
  ///     // Prints "[1, 2, 3, 4, 5]"
  ///
  /// - Parameter maxLength: The maximum number of elements to return. Must
  ///   be greater than or equal to zero.
  /// - Returns: A subsequence terminating at the end of this sequence with
  ///   at most `maxLength` elements.
  ///
  /// - Complexity: O(*n*), where *n* is the length of the sequence.
  @warn_unused_result
  func suffix(_ maxLength: Int) -> SubSequence

  /// Returns the longest possible subsequences of the sequence, in order, that
  /// don't contain elements satisfying the given predicate. Elements that are
  /// used to split the sequence are not returned as part of any subsequence.
  ///
  /// The following examples show the effects of the `maxSplits` and
  /// `omittingEmptySubsequences` parameters when splitting a string using a
  /// closure that matches spaces. The first use of `split` returns each word
  /// that was originally separated by one or more spaces.
  ///
  ///     let line = "BLANCHE:   I don't want realism. I want magic!"
  ///     print(line.characters.split(isSeparator: { $0 == " " })
  ///                          .map(String.init))
  ///     // Prints "["BLANCHE:", "I", "don't", "want", "realism.", "I", "want", "magic!"]"
  ///
  /// The second example passes `1` for the `maxSplits` parameter, so the
  /// original string is split just once, into two new strings.
  ///
  ///     print(line.characters.split(maxSplits: 1, isSeparator: { $0 == " " })
  ///                           .map(String.init))
  ///     // Prints "["BLANCHE:", "  I don\'t want realism. I want magic!"]"
  ///
  /// The final example passes `false` for the `omittingEmptySubsequences`
  /// parameter, so the returned array contains empty strings where spaces
  /// were repeated.
  ///
  ///     print(line.characters.split(omittingEmptySubsequences: false, isSeparator: { $0 == " " })
  ///                           .map(String.init))
  ///     // Prints "["BLANCHE:", "", "", "I", "don\'t", "want", "realism.", "I", "want", "magic!"]"
  ///
  /// - Parameters:
  ///   - maxSplits: The maximum number of times to split the sequence, or one
  ///     less than the number of subsequences to return. If `maxSplits + 1`
  ///     subsequences are returned, the last one is a suffix of the original
  ///     sequence containing the remaining elements. `maxSplits` must be
  ///     greater than or equal to zero. The default value is `Int.max`.
  ///   - omittingEmptySubsequences: If `false`, an empty subsequence is
  ///     returned in the result for each pair of consecutive elements
  ///     satisfying the `isSeparator` predicate and for each element at the
  ///     start or end of the sequence satisfying the `isSeparator` predicate.
  ///     If `true`, only nonempty subsequences are returned. The default
  ///     value is `true`.
  ///   - isSeparator: A closure that returns `true` if its argument should be
  ///     used to split the sequence; otherwise, `false`.
  /// - Returns: An array of subsequences, split from this sequence's elements.
  @warn_unused_result
  func split(
    maxSplits: Int, omittingEmptySubsequences: Bool,
    isSeparator: @noescape (Iterator.Element) throws -> Bool
  ) rethrows -> [SubSequence]

  @warn_unused_result
  func _customContainsEquatableElement(
    _ element: Iterator.Element
  ) -> Bool?

  /// If `self` is multi-pass (i.e., a `Collection`), invoke `preprocess` and
  /// return its result.  Otherwise, return `nil`.
  func _preprocessingPass<R>(
    _ preprocess: @noescape () throws -> R
  ) rethrows -> R?

  /// Create a native array buffer containing the elements of `self`,
  /// in the same order.
  func _copyToNativeArrayBuffer() -> _ContiguousArrayBuffer<Iterator.Element>

  /// Copy a Sequence into an array, returning one past the last
  /// element initialized.
  func _copyContents(initializing ptr: UnsafeMutablePointer<Iterator.Element>)
    -> UnsafeMutablePointer<Iterator.Element>
}

/// A default makeIterator() function for `IteratorProtocol` instances that
/// are declared to conform to `Sequence`
extension Sequence
  where Self.Iterator == Self, Self : IteratorProtocol {
  /// Returns an iterator over the elements of this sequence.
  public func makeIterator() -> Self {
    return self
  }
}

/// A sequence that lazily consumes and drops `n` elements from an underlying
/// `Base` iterator before possibly returning the first available element.
///
/// The underlying iterator's sequence may be infinite.
///
/// This is a class - we require reference semantics to keep track
/// of how many elements we've already dropped from the underlying sequence.
internal class _DropFirstSequence<Base : IteratorProtocol>
    : Sequence, IteratorProtocol {

  internal var _iterator: Base
  internal let _limit: Int
  internal var _dropped: Int

  internal init(_iterator: Base, limit: Int, dropped: Int = 0) {
    self._iterator = _iterator
    self._limit = limit
    self._dropped = dropped
  }

  internal func makeIterator() -> _DropFirstSequence<Base> {
    return self
  }

  internal func next() -> Base.Element? {
    while _dropped < _limit {
      if _iterator.next() == nil {
        _dropped = _limit
        return nil
      }
      _dropped += 1
    }
    return _iterator.next()
  }

  internal func dropFirst(_ n: Int) -> AnySequence<Base.Element> {
    // If this is already a _DropFirstSequence, we need to fold in
    // the current drop count and drop limit so no data is lost.
    //
    // i.e. [1,2,3,4].dropFirst(1).dropFirst(1) should be equivalent to
    // [1,2,3,4].dropFirst(2).
    return AnySequence(
      _DropFirstSequence(
        _iterator: _iterator, limit: _limit + n, dropped: _dropped))
  }
}

/// A sequence that only consumes up to `n` elements from an underlying
/// `Base` iterator.
///
/// The underlying iterator's sequence may be infinite.
///
/// This is a class - we require reference semantics to keep track
/// of how many elements we've already taken from the underlying sequence.
internal class _PrefixSequence<Base : IteratorProtocol>
    : Sequence, IteratorProtocol {
  internal let _maxLength: Int
  internal var _iterator: Base
  internal var _taken: Int

  internal init(_iterator: Base, maxLength: Int, taken: Int = 0) {
    self._iterator = _iterator
    self._maxLength = maxLength
    self._taken = taken
  }

  internal func makeIterator() -> _PrefixSequence<Base> {
    return self
  }

  internal func next() -> Base.Element? {
    if _taken >= _maxLength { return nil }
    _taken += 1

    if let next = _iterator.next() {
      return next
    }

    _taken = _maxLength
    return nil
  }

  internal func prefix(_ maxLength: Int) -> AnySequence<Base.Element> {
    return AnySequence(
      _PrefixSequence(
        _iterator: _iterator,
        maxLength: Swift.min(maxLength, self._maxLength),
        taken: _taken))
  }
}

//===----------------------------------------------------------------------===//
// Default implementations for Sequence
//===----------------------------------------------------------------------===//

extension Sequence {
  /// Returns an array containing the results of mapping the given closure
  /// over the sequence's elements.
  ///
  /// In this example, `map` is used first to convert the names in the array
  /// to lowercase strings and then to count their characters.
  ///
  ///     let cast = ["Vivien", "Marlon", "Kim", "Karl"]
  ///     let lowercaseNames = cast.map { $0.lowercaseString }
  ///     // 'lowercaseNames' == ["vivien", "marlon", "kim", "karl"]
  ///     let letterCounts = cast.map { $0.characters.count }
  ///     // 'letterCounts' == [6, 6, 3, 4]
  ///
  /// - Parameter transform: A mapping closure. `transform` accepts an
  ///   element of this sequence as its parameter and returns a transformed
  ///   value of the same or of a different type.
  /// - Returns: An array containing the transformed elements of this
  ///   sequence.
  @warn_unused_result
  public func map<T>(
    _ transform: @noescape (Iterator.Element) throws -> T
  ) rethrows -> [T] {
    let initialCapacity = underestimatedCount
    var result = ContiguousArray<T>()
    result.reserveCapacity(initialCapacity)

    var iterator = self.makeIterator()

    // Add elements up to the initial capacity without checking for regrowth.
    for _ in 0..<initialCapacity {
      result.append(try transform(iterator.next()!))
    }
    // Add remaining elements, if any.
    while let element = iterator.next() {
      result.append(try transform(element))
    }
    return Array(result)
  }

  /// Returns an array containing, in order, the elements of the sequence
  /// that satisfy the given predicate.
  ///
  /// In this example, `filter` is used to include only names shorter than
  /// five characters.
  ///
  ///     let cast = ["Vivien", "Marlon", "Kim", "Karl"]
  ///     let shortNames = cast.filter { $0.characters.count < 5 }
  ///     print(shortNames)
  ///     // Prints "["Kim", "Karl"]"
  ///
  /// - Parameter includeElement: A closure that takes an element of the
  ///   sequence as its argument and returns a Boolean value indicating
  ///   whether the element should be included in the returned array.
  /// - Returns: An array of the elements that `includeElement` allowed.
  @warn_unused_result
  public func filter(
    _ includeElement: @noescape (Iterator.Element) throws -> Bool
  ) rethrows -> [Iterator.Element] {

    var result = ContiguousArray<Iterator.Element>()

    var iterator = self.makeIterator()

    while let element = iterator.next() {
      if try includeElement(element) {
        result.append(element)
      }
    }

    return Array(result)
  }

  /// Returns a subsequence, up to the given maximum length, containing the
  /// final elements of the sequence.
  ///
  /// The sequence must be finite. If the maximum length exceeds the number of
  /// elements in the sequence, the result contains all the elements in the
  /// sequence.
  ///
  ///     let numbers = [1, 2, 3, 4, 5]
  ///     print(numbers.suffix(2))
  ///     // Prints "[4, 5]"
  ///     print(numbers.suffix(10))
  ///     // Prints "[1, 2, 3, 4, 5]"
  ///
  /// - Parameter maxLength: The maximum number of elements to return. Must be
  ///   greater than or equal to zero.
  /// - Complexity: O(*n*), where *n* is the length of the sequence.
  @warn_unused_result
  public func suffix(_ maxLength: Int) -> AnySequence<Iterator.Element> {
    _precondition(maxLength >= 0, "Can't take a suffix of negative length from a sequence")
    if maxLength == 0 { return AnySequence([]) }
    // FIXME: <rdar://problem/21885650> Create reusable RingBuffer<T>
    // Put incoming elements into a ring buffer to save space. Once all
    // elements are consumed, reorder the ring buffer into an `Array`
    // and return it. This saves memory for sequences particularly longer
    // than `maxLength`.
    var ringBuffer: [Iterator.Element] = []
    ringBuffer.reserveCapacity(Swift.min(maxLength, underestimatedCount))

    var i = ringBuffer.startIndex

    for element in self {
      if ringBuffer.count < maxLength {
        ringBuffer.append(element)
      } else {
        ringBuffer[i] = element
        i = ringBuffer.index(after: i) % maxLength
      }
    }

    if i != ringBuffer.startIndex {
      return AnySequence(
        [ringBuffer[i..<ringBuffer.endIndex], ringBuffer[0..<i]].flatten())
    }
    return AnySequence(ringBuffer)
  }

  /// Returns the longest possible subsequences of the sequence, in order, that
  /// don't contain elements satisfying the given predicate. Elements that are
  /// used to split the sequence are not returned as part of any subsequence.
  ///
  /// The following examples show the effects of the `maxSplits` and
  /// `omittingEmptySubsequences` parameters when splitting a string using a
  /// closure that matches spaces. The first use of `split` returns each word
  /// that was originally separated by one or more spaces.
  ///
  ///     let line = "BLANCHE:   I don't want realism. I want magic!"
  ///     print(line.characters.split(isSeparator: { $0 == " " })
  ///                          .map(String.init))
  ///     // Prints "["BLANCHE:", "I", "don't", "want", "realism.", "I", "want", "magic!"]"
  ///
  /// The second example passes `1` for the `maxSplits` parameter, so the
  /// original string is split just once, into two new strings.
  ///
  ///     print(line.characters.split(maxSplits: 1, isSeparator: { $0 == " " })
  ///                           .map(String.init))
  ///     // Prints "["BLANCHE:", "  I don\'t want realism. I want magic!"]"
  ///
  /// The final example passes `true` for the `allowEmptySlices` parameter, so
  /// the returned array contains empty strings where spaces were repeated.
  ///
  ///     print(line.characters.split(omittingEmptySubsequences: false, isSeparator: { $0 == " " })
  ///                           .map(String.init))
  ///     // Prints "["BLANCHE:", "", "", "I", "don\'t", "want", "realism.", "I", "want", "magic!"]"
  ///
  /// - Parameters:
  ///   - maxSplits: The maximum number of times to split the sequence, or one
  ///     less than the number of subsequences to return. If `maxSplits + 1`
  ///     subsequences are returned, the last one is a suffix of the original
  ///     sequence containing the remaining elements. `maxSplits` must be
  ///     greater than or equal to zero. The default value is `Int.max`.
  ///   - omittingEmptySubsequences: If `false`, an empty subsequence is
  ///     returned in the result for each pair of consecutive elements
  ///     satisfying the `isSeparator` predicate and for each element at the
  ///     start or end of the sequence satisfying the `isSeparator` predicate.
  ///     If `true`, only nonempty subsequences are returned. The default
  ///     value is `true`.
  ///   - isSeparator: A closure that returns `true` if its argument should be
  ///     used to split the sequence; otherwise, `false`.
  /// - Returns: An array of subsequences, split from this sequence's elements.
  @warn_unused_result
  public func split(
    maxSplits: Int = Int.max,
    omittingEmptySubsequences: Bool = true,
    isSeparator: @noescape (Iterator.Element) throws -> Bool
  ) rethrows -> [AnySequence<Iterator.Element>] {
    _precondition(maxSplits >= 0, "Must take zero or more splits")
    var result: [AnySequence<Iterator.Element>] = []
    var subSequence: [Iterator.Element] = []

    func appendSubsequence() -> Bool {
      if subSequence.isEmpty && omittingEmptySubsequences {
        return false
      }
      result.append(AnySequence(subSequence))
      subSequence = []
      return true
    }

    if maxSplits == 0 {
      // We aren't really splitting the sequence.  Convert `self` into an
      // `Array` using a fast entry point.
      subSequence = Array(self)
      appendSubsequence()
      return result
    }

    var hitEnd = false
    var iterator = self.makeIterator()
    while true {
      guard let element = iterator.next() else {
        hitEnd = true
        break
      }
      if try isSeparator(element) {
        if !appendSubsequence() {
          continue
        }
        if result.count == maxSplits {
          break
        }
      } else {
        subSequence.append(element)
      }
    }
    if !hitEnd {
      while let element = iterator.next() {
        subSequence.append(element)
      }
    }
    appendSubsequence()
    return result
  }

  /// Returns a value less than or equal to the number of elements in
  /// the sequence, nondestructively.
  ///
  /// - Complexity: O(N).
  public var underestimatedCount: Int {
    return 0
  }

  public func _preprocessingPass<R>(
    _ preprocess: @noescape () throws -> R
  ) rethrows -> R? {
    return nil
  }

  @warn_unused_result
  public func _customContainsEquatableElement(
    _ element: Iterator.Element
  ) -> Bool? {
    return nil
  }

  /// Calls the given closure on each element in the sequence in the same order
  /// as a `for`-`in` loop.
  ///
  /// The two loops in the following example produce the same output:
  ///
  ///     let numberWords = ["one", "two", "three"]
  ///     for word in numberWords {
  ///         print(word)
  ///     }
  ///     // Prints "one"
  ///     // Prints "two"
  ///     // Prints "three"
  ///
  ///     numberWords.forEach { word in
  ///         print(word)
  ///     }
  ///     // Same as above
  ///
  /// Using the `forEach` method is distinct from a `for`-`in` loop in two
  /// important ways:
  ///
  /// 1. You cannot use a `break` or `continue` statement to exit the current
  ///    call of the `body` closure or skip subsequent calls.
  /// 2. Using the `return` statement in the `body` closure will exit only from
  ///    the current call to `body`, not from any outer scope, and won't skip
  ///    subsequent calls.
  ///
  /// - Parameter body: A closure that takes an element of the sequence as a
  ///   parameter.
  public func forEach(
    _ body: @noescape (Iterator.Element) throws -> Void
  ) rethrows {
    for element in self {
      try body(element)
    }
  }
}

extension Sequence where Iterator.Element : Equatable {
  /// Returns the longest possible subsequences of the sequence, in order,
  /// around elements equal to the given element. Elements that are used to
  /// split the sequence are not returned as part of any subsequence.
  ///
  /// The following examples show the effects of the `maxSplits` and
  /// `omittingEmptySubsequences` parameters when splitting a string splitting
  /// a string at each space character (" "). The first use of `split` returns
  /// each word that was originally separated by one or more spaces.
  ///
  ///     let line = "BLANCHE:   I don't want realism. I want magic!"
  ///     print(line.characters.split(separator: " ")
  ///                          .map(String.init))
  ///     // Prints "["BLANCHE:", "I", "don't", "want", "realism.", "I", "want", "magic!"]"
  ///
  /// The second example passes `1` for the `maxSplits` parameter, so the
  /// original string is split just once, into two new strings.
  ///
  ///     print(line.characters.split(separator: " ", maxSplits: 1)
  ///                           .map(String.init))
  ///     // Prints "["BLANCHE:", "  I don\'t want realism. I want magic!"]"
  ///
  /// The final example passes `false` for the `omittingEmptySubsequences`
  /// parameter, so the returned array contains empty strings where spaces
  /// were repeated.
  ///
  ///     print(line.characters.split(separator: " ", omittingEmptySubsequences: false)
  ///                           .map(String.init))
  ///     // Prints "["BLANCHE:", "", "", "I", "don\'t", "want", "realism.", "I", "want", "magic!"]"
  ///
  /// - Parameters:
  ///   - separator: The element that should be split upon.
  ///   - maxSplits: The maximum number of times to split the sequence, or one
  ///     less than the number of subsequences to return. If `maxSplits + 1`
  ///     subsequences are returned, the last one is a suffix of the original
  ///     sequence containing the remaining elements. `maxSplits` must be
  ///     greater than or equal to zero. The default value is `Int.max`.
  ///   - omittingEmptySubsequences: If `false`, an empty subsequence is
  ///     returned in the result for each consecutive pair of `separator`
  ///     elements in the sequence and for each instance of `separator` at the
  ///     start or end of the sequence. If `true`, only nonempty subsequences
  ///     are returned. The default value is `true`.
  /// - Returns: An array of subsequences, split from this sequence's elements.
  @warn_unused_result
  public func split(
    separator: Iterator.Element,
    maxSplits: Int = Int.max,
    omittingEmptySubsequences: Bool = true
  ) -> [AnySequence<Iterator.Element>] {
    return split(
      maxSplits: maxSplits,
      omittingEmptySubsequences: omittingEmptySubsequences,
      isSeparator: { $0 == separator })
  }
}

extension Sequence where
  SubSequence : Sequence,
  SubSequence.Iterator.Element == Iterator.Element,
  SubSequence.SubSequence == SubSequence {

  /// Returns a subsequence containing all but the given number of initial
  /// elements.
  ///
  /// If the number of elements to drop exceeds the number of elements in
  /// the sequence, the result is an empty subsequence.
  ///
  ///     let numbers = [1, 2, 3, 4, 5]
  ///     print(numbers.dropFirst(2))
  ///     // Prints "[3, 4, 5]"
  ///     print(numbers.dropFirst(10))
  ///     // Prints "[]"
  ///
  /// - Parameter n: The number of elements to drop from the beginning of
  ///   the sequence. `n` must be greater than or equal to zero.
  /// - Returns: A subsequence starting after the specified number of
  ///   elements.
  ///
  /// - Complexity: O(*n*), where *n* is the number of elements to drop from
  ///   the beginning of the sequence.
  @warn_unused_result
  public func dropFirst(_ n: Int) -> AnySequence<Iterator.Element> {
    precondition(n >= 0, "Can't drop a negative number of elements from a sequence")
    if n == 0 { return AnySequence(self) }
    return AnySequence(_DropFirstSequence(_iterator: makeIterator(), limit: n))
  }

  /// Returns a subsequence containing all but the given number of final 
  /// elements.
  ///
  /// The sequence must be finite. If the number of elements to drop exceeds
  /// the number of elements in the sequence, the result is an empty 
  /// subsequence.
  ///
  ///     let numbers = [1, 2, 3, 4, 5]
  ///     print(numbers.dropLast(2))
  ///     // Prints "[1, 2, 3]"
  ///     print(numbers.dropLast(10))
  ///     // Prints "[]"
  ///
  /// - Parameter n: The number of elements to drop off the end of the
  ///   sequence. `n` must be greater than or equal to zero.
  /// - Complexity: O(*n*), where *n* is the length of the sequence.
  @warn_unused_result
  public func dropLast(_ n: Int) -> AnySequence<Iterator.Element> {
    precondition(n >= 0, "Can't drop a negative number of elements from a sequence")
    if n == 0 { return AnySequence(self) }

    // FIXME: <rdar://problem/21885650> Create reusable RingBuffer<T>
    // Put incoming elements from this sequence in a holding tank, a ring buffer
    // of size <= n. If more elements keep coming in, pull them out of the
    // holding tank into the result, an `Array`. This saves
    // `n` * sizeof(Iterator.Element) of memory, because slices keep the entire
    // memory of an `Array` alive.
    var result: [Iterator.Element] = []
    var ringBuffer: [Iterator.Element] = []
    var i = ringBuffer.startIndex

    for element in self {
      if ringBuffer.count < n {
        ringBuffer.append(element)
      } else {
        result.append(ringBuffer[i])
        ringBuffer[i] = element
        i = ringBuffer.index(after: i) % n
      }
    }
    return AnySequence(result)
  }

  /// Returns a subsequence, up to the specified maximum length, containing the
  /// initial elements of the sequence.
  ///
  /// If the maximum length exceeds the number of elements in the sequence,
  /// the result contains all the elements in the sequence.
  ///
  ///     let numbers = [1, 2, 3, 4, 5]
  ///     print(numbers.prefix(2))
  ///     // Prints "[1, 2]"
  ///     print(numbers.prefix(10))
  ///     // Prints "[1, 2, 3, 4, 5]"
  ///
  /// - Parameter maxLength: The maximum number of elements to return. Must
  ///   be greater than or equal to zero.
  /// - Returns: A subsequence starting at the beginning of this sequence
  ///   with at most `maxLength` elements.
  ///
  /// - Complexity: O(1)
  @warn_unused_result
  public func prefix(_ maxLength: Int) -> AnySequence<Iterator.Element> {
    precondition(maxLength >= 0, "Can't take a prefix of negative length from a sequence")
    if maxLength == 0 {
      return AnySequence(EmptyCollection<Iterator.Element>())
    }
    return AnySequence(
      _PrefixSequence(_iterator: makeIterator(), maxLength: maxLength))
  }
}

extension Sequence {
  /// Returns a subsequence containing all but the first element of the
  /// sequence.
  ///
  /// For example:
  ///
  ///     let numbers = [1, 2, 3, 4, 5]
  ///     print(numbers.dropFirst())
  ///     // Prints "[2, 3, 4, 5]"
  ///
  /// - Complexity: O(1)
  @warn_unused_result
  public func dropFirst() -> SubSequence { return dropFirst(1) }

  /// Returns a subsequence containing all but the last element of the sequence.
  ///
  /// The sequence must be finite.
  ///
  ///     let numbers = [1, 2, 3, 4, 5]
  ///     print(numbers.dropLast())
  ///     // Prints "[1, 2, 3, 4]"
  ///
  /// - Complexity: O(*n*), where *n* is the length of the sequence.
  @warn_unused_result
  public func dropLast() -> SubSequence  { return dropLast(1) }
}

extension Sequence {
  public func _copyContents(
    initializing ptr: UnsafeMutablePointer<Iterator.Element>
  ) -> UnsafeMutablePointer<Iterator.Element> {
    var p = UnsafeMutablePointer<Iterator.Element>(ptr)
    for x in IteratorSequence(self.makeIterator()) {
      p.initialize(with: x)
      p += 1
    }
    return p
  }
}

// Pending <rdar://problem/14011860> and <rdar://problem/14396120>,
// pass an IteratorProtocol through IteratorSequence to give it "Sequence-ness"
/// A sequence built around an iterator of type `Base`.
///
/// Useful mostly to recover the ability to use `for`...`in`,
/// given just an iterator `i`:
///
///     for x in IteratorSequence(i) { ... }
public struct IteratorSequence<
  Base : IteratorProtocol
> : IteratorProtocol, Sequence {
  /// Construct an instance whose iterator is a copy of `base`.
  public init(_ base: Base) {
    _base = base
  }

<<<<<<< HEAD
  /// Advance to the next element and return it, or `nil` if no next element
  /// exists.  Once `nil` has been returned, all subsequent calls return `nil`.
=======
  /// Advances to the next element and returns it, or `nil` if no next
  /// element exists.
>>>>>>> cfeece9f
  ///
  /// - Precondition: `next()` has not been applied to a copy of `self`
  ///   since the copy was made.
  public mutating func next() -> Base.Element? {
    return _base.next()
  }

  internal var _base: Base
}

@available(*, unavailable, renamed: "IteratorProtocol")
public typealias GeneratorType = IteratorProtocol

@available(*, unavailable, renamed: "Sequence")
public typealias SequenceType = Sequence

extension Sequence {
  @available(*, unavailable, renamed: "makeIterator()")
  func generate() -> Iterator {
    Builtin.unreachable()
  }

  @available(*, unavailable, message: "it became a property 'underestimatedCount'")
  func underestimateCount() -> Int {
    Builtin.unreachable()
  }

  @available(*, unavailable, message: "call 'split(_:omittingEmptySubsequences:isSeparator:)' and invert the 'allowEmptySlices' argument")
  func split(_ maxSplit: Int, allowEmptySlices: Bool,
    isSeparator: @noescape (Iterator.Element) throws -> Bool
  ) rethrows -> [SubSequence] {
    Builtin.unreachable()
  }
}

extension Sequence where Iterator.Element : Equatable {
  @available(*, unavailable, message: "call 'split(separator:omittingEmptySubsequences:isSeparator:)' and invert the 'allowEmptySlices' argument")
  public func split(
    _ separator: Iterator.Element,
    maxSplit: Int = Int.max,
    allowEmptySlices: Bool = false
  ) -> [AnySequence<Iterator.Element>] {
    Builtin.unreachable()
  }
}

@available(*, unavailable, renamed: "IteratorSequence")
public struct GeneratorSequence<Base : IteratorProtocol> {}<|MERGE_RESOLUTION|>--- conflicted
+++ resolved
@@ -178,23 +178,15 @@
   /// The type of element traversed by the iterator.
   associatedtype Element
 
-<<<<<<< HEAD
-  /// Advance to the next element and return it, or `nil` if no next element
+  /// Advances to the next element and returns it, or `nil` if no next element
   /// exists.  Once `nil` has been returned, all subsequent calls return `nil`.
-  ///
-  /// - Precondition: `next()` has not been applied to a copy of `self`
-  ///   since the copy was made.
-=======
-  /// Advances and returns the next element of the underlying sequence, or
-  /// `nil` if no next element exists.
   ///
   /// Repeatedly calling this method returns, in order, all the elements of the
   /// underlying sequence. After the sequence has run out of elements, the
   /// `next()` method returns `nil`.
   ///
-  /// You must not call this method if it has previously returned `nil` or if
-  /// any other copy of this iterator has been advanced with a call to its
-  /// `next()` method.
+  /// You must not call this method if any other copy of this iterator has been
+  /// advanced with a call to its `next()` method.
   ///
   /// The following example shows how an iterator can be used explicitly to
   /// emulate a `for`-`in` loop. First, retrieve a sequence's iterator, and
@@ -213,7 +205,6 @@
   ///
   /// - Returns: The next element in the underlying sequence if a next element
   ///   exists; otherwise, `nil`.
->>>>>>> cfeece9f
   @warn_unused_result
   mutating func next() -> Element?
 }
@@ -1187,13 +1178,8 @@
     _base = base
   }
 
-<<<<<<< HEAD
-  /// Advance to the next element and return it, or `nil` if no next element
+  /// Advances to the next element and returns it, or `nil` if no next element
   /// exists.  Once `nil` has been returned, all subsequent calls return `nil`.
-=======
-  /// Advances to the next element and returns it, or `nil` if no next
-  /// element exists.
->>>>>>> cfeece9f
   ///
   /// - Precondition: `next()` has not been applied to a copy of `self`
   ///   since the copy was made.
