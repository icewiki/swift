--- conflicted
+++ resolved
@@ -688,16 +688,10 @@
 
 IAMResult IAMInference::inferVar(const clang::VarDecl *varDecl) {
   auto fail = [varDecl]() -> IAMResult {
-<<<<<<< HEAD
     LLVM_DEBUG(llvm::dbgs() << "failed to infer variable: ");
     LLVM_DEBUG(varDecl->print(llvm::dbgs()));
+    (void)varDecl;
     LLVM_DEBUG(llvm::dbgs() << "\n");
-=======
-    DEBUG(llvm::dbgs() << "failed to infer variable: ");
-    DEBUG(varDecl->print(llvm::dbgs()));
-    (void)varDecl;
-    DEBUG(llvm::dbgs() << "\n");
->>>>>>> 3add0465
     ++FailInferVar;
     return {};
   };
@@ -738,16 +732,10 @@
   }
 
   auto fail = [funcDecl]() -> IAMResult {
-<<<<<<< HEAD
     LLVM_DEBUG(llvm::dbgs() << "failed to infer function: ");
     LLVM_DEBUG(funcDecl->print(llvm::dbgs()));
+    (void)funcDecl;
     LLVM_DEBUG(llvm::dbgs() << "\n");
-=======
-    DEBUG(llvm::dbgs() << "failed to infer function: ");
-    DEBUG(funcDecl->print(llvm::dbgs()));
-    (void)funcDecl;
-    DEBUG(llvm::dbgs() << "\n");
->>>>>>> 3add0465
     ++FailInferFunction;
     return {};
   };
