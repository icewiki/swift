//===--- SILInstruction.h - Instructions for SIL code -----------*- C++ -*-===//
//
// This source file is part of the Swift.org open source project
//
// Copyright (c) 2014 - 2016 Apple Inc. and the Swift project authors
// Licensed under Apache License v2.0 with Runtime Library Exception
//
// See http://swift.org/LICENSE.txt for license information
// See http://swift.org/CONTRIBUTORS.txt for the list of Swift project authors
//
//===----------------------------------------------------------------------===//
//
// This file defines the high-level SILInstruction class used for SIL code.
//
//===----------------------------------------------------------------------===//

#ifndef SWIFT_SIL_INSTRUCTION_H
#define SWIFT_SIL_INSTRUCTION_H

#include "swift/AST/Builtins.h"
#include "swift/AST/ProtocolConformanceRef.h"
#include "swift/SIL/Consumption.h"
#include "swift/SIL/SILAllocated.h"
#include "swift/SIL/SILLocation.h"
#include "swift/SIL/SILSuccessor.h"
#include "swift/SIL/SILDeclRef.h"
#include "swift/SIL/SILValue.h"
#include "llvm/ADT/ilist_node.h"
#include "llvm/ADT/ilist.h"
#include "llvm/ADT/APFloat.h"
#include "llvm/ADT/APInt.h"
#include "llvm/Support/TrailingObjects.h"

namespace swift {

class DeclRefExpr;
class FloatLiteralExpr;
class FuncDecl;
class IntegerLiteralExpr;
class SILBasicBlock;
class SILBuilder;
class SILDebugLocation;
class SILDebugScope;
class SILFunction;
class SILGlobalVariable;
class SILType;
class SILArgument;
class Stmt;
class StringLiteralExpr;
class Substitution;
class ValueDecl;
class VarDecl;
class FunctionRefInst;

template <typename ImplClass> class SILClonerWithScopes;

/// This is the root class for all instructions that can be used as the contents
/// of a Swift SILBasicBlock.
class SILInstruction : public ValueBase,public llvm::ilist_node<SILInstruction>{
  friend struct llvm::ilist_traits<SILInstruction>;
  friend struct llvm::ilist_traits<SILBasicBlock>;

  /// A backreference to the containing basic block.  This is maintained by
  /// ilist_traits<SILInstruction>.
  SILBasicBlock *ParentBB;

  /// This instruction's containing lexical scope and source location
  /// used for debug info and diagnostics.
  SILDebugLocation Location;

  friend struct llvm::ilist_sentinel_traits<SILInstruction>;
  SILInstruction() = delete;
  void operator=(const SILInstruction &) = delete;
  void operator delete(void *Ptr, size_t) = delete;

  /// Check any special state of instructions that are not represented in the
  /// instructions operands/type.
  bool hasIdenticalState(const SILInstruction *RHS) const;

  /// Update this instruction's SILDebugScope. This function should
  /// never be called directly. Use SILBuilder, SILBuilderWithScope or
  /// SILClonerWithScope instead.
  void setDebugScope(SILBuilder &B, const SILDebugScope *DS);

protected:
  SILInstruction(ValueKind Kind, SILDebugLocation DebugLoc,
                 SILType Ty = SILType())
      : ValueBase(Kind, Ty), ParentBB(0), Location(DebugLoc) {}

public:
  /// Instructions should be allocated using a dedicated instruction allocation
  /// function from the ContextTy.
  template <typename ContextTy>
  void *operator new(size_t Bytes, const ContextTy &C,
                     size_t Alignment = alignof(ValueBase)) {
    return C.allocateInst(Bytes, Alignment);
  }

  enum class MemoryBehavior {
    None,
    /// The instruction may read memory.
    MayRead,
    /// \brief The instruction may write to memory.
    MayWrite,
    /// The instruction may read or write memory.
    MayReadWrite,
    /// \brief The instruction may have side effects not captured
    ///        solely by its users. Specifically, it can return,
    ///        release memory, or store. Note, alloc is not considered
    ///        to have side effects because its result/users represent
    ///        its effect.
    MayHaveSideEffects,
  };

  /// Enumeration representing whether the execution of an instruction can
  /// result in memory being released.
  enum class ReleasingBehavior {
    DoesNotRelease,
    MayRelease,
  };

  const SILBasicBlock *getParent() const { return ParentBB; }
  SILBasicBlock *getParent() { return ParentBB; }

  SILFunction *getFunction();
  const SILFunction *getFunction() const;

  SILModule &getModule() const;

  /// This instruction's source location (AST node).
  SILLocation getLoc() const;
  const SILDebugScope *getDebugScope() const;
  SILDebugLocation getDebugLocation() const { return Location; }

  /// removeFromParent - This method unlinks 'self' from the containing basic
  /// block, but does not delete it.
  ///
  void removeFromParent();

  /// eraseFromParent - This method unlinks 'self' from the containing basic
  /// block and deletes it.
  ///
  void eraseFromParent();

  /// Unlink this instruction from its current basic block and insert it into
  /// the basic block that Later lives in, right before Later.
  void moveBefore(SILInstruction *Later);

  /// Unlink this instruction from its current basic block and insert it into
  /// the basic block that Earlier lives in, right after Earlier.
  void moveAfter(SILInstruction *Earlier);

  /// \brief Drops all uses that belong to this instruction.
  void dropAllReferences();

  /// \brief Replace all uses of this instruction with Undef.
  ///
  /// TODO: This should be on ValueBase, but ValueBase currently does not have
  /// access to a SILModule. If that ever changes, this method should move to
  /// ValueBase.
  void replaceAllUsesWithUndef();

  /// Return the array of operands for this instruction.
  ArrayRef<Operand> getAllOperands() const;

  /// Return the array of mutable operands for this instruction.
  MutableArrayRef<Operand> getAllOperands();

  unsigned getNumOperands() const { return getAllOperands().size(); }
  SILValue getOperand(unsigned Num) const { return getAllOperands()[Num].get();}
  void setOperand(unsigned Num, SILValue V) { getAllOperands()[Num].set(V); }
  void swapOperands(unsigned Num1, unsigned Num2) {
    getAllOperands()[Num1].swap(getAllOperands()[Num2]);
  }

  MemoryBehavior getMemoryBehavior() const;
  ReleasingBehavior getReleasingBehavior() const;

  /// Returns true if the instruction may release any object.
  bool mayRelease() const;

  /// Returns true if the instruction may release or may read the reference
  /// count of any object.
  bool mayReleaseOrReadRefCount() const;

  /// Can this instruction abort the program in some manner?
  bool mayTrap() const;

  /// Returns true if the given instruction is completely identical to RHS.
  bool isIdenticalTo(const SILInstruction *RHS) const {
    return isIdenticalTo(RHS,
                         [](const SILValue &Op1, const SILValue &Op2) -> bool {
                           return Op1 == Op2; });
  }
  
  /// Returns true if the given instruction is completely identical to RHS,
  /// using \p opEqual to compare operands.
  ///
  template <typename OpCmp>
  bool isIdenticalTo(const SILInstruction *RHS, OpCmp opEqual) const {
    // Quick check if both instructions have the same kind, number of operands,
    // and types. This should filter out most cases.
    if (getKind() != RHS->getKind() ||
        getNumOperands() != RHS->getNumOperands() ||
        getType() != RHS->getType()) {
      return false;
    }
    
    // Check operands.
    for (unsigned i = 0, e = getNumOperands(); i != e; ++i)
      if (!opEqual(getOperand(i), RHS->getOperand(i)))
        return false;

    // Check any special state of instructions that are not represented in the
    // instructions operands/type.
    return hasIdenticalState(RHS);
  }

  /// \brief Returns true if the instruction may have side effects.
  ///
  /// Instructions that store into memory or change retain counts as well as
  /// calls and deallocation instructions are considered to have side effects
  /// that are not visible by merely examining their uses.
  bool mayHaveSideEffects() const;

  /// Returns true if the instruction may write to memory.
  bool mayWriteToMemory() const {
    MemoryBehavior B = getMemoryBehavior();
    return B == MemoryBehavior::MayWrite ||
      B == MemoryBehavior::MayReadWrite ||
      B == MemoryBehavior::MayHaveSideEffects;
  }

  /// Returns true if the instruction may read from memory.
  bool mayReadFromMemory() const {
    MemoryBehavior B = getMemoryBehavior();
    return B == MemoryBehavior::MayRead ||
      B == MemoryBehavior::MayReadWrite ||
      B == MemoryBehavior::MayHaveSideEffects;
  }

  /// Returns true if the instruction may read from or write to memory.
  bool mayReadOrWriteMemory() const {
    return getMemoryBehavior() != MemoryBehavior::None;
  }

  /// Returns true if the result of this instruction is a pointer to stack
  /// allocated memory. In this case there must be an adjacent deallocating
  /// instruction.
  bool isAllocatingStack() const;

  /// Returns true if this is the deallocation of a stack allocating instruction.
  /// The first operand must be the allocating instruction.
  bool isDeallocatingStack() const;

  static bool classof(const ValueBase *V) {
    return V->getKind() >= ValueKind::First_SILInstruction &&
           V->getKind() <= ValueKind::Last_SILInstruction;
  }

  /// Create a new copy of this instruction, which retains all of the operands
  /// and other information of this one.  If an insertion point is specified,
  /// then the new instruction is inserted before the specified point, otherwise
  /// the new instruction is returned without a parent.
  SILInstruction *clone(SILInstruction *InsertPt = nullptr);

  /// Invoke an Instruction's destructor. This dispatches to the appropriate
  /// leaf class destructor for the type of the instruction. This does not
  /// deallocate the instruction.
  static void destroy(SILInstruction *I);

  /// Returns true if the instruction can be duplicated without any special
  /// additional handling. It is important to know this information when
  /// you perform such optimizations like e.g. jump-threading.
  bool isTriviallyDuplicatable() const;
};

/// Returns the combined behavior of \p B1 and \p B2.
inline SILInstruction::MemoryBehavior
combineMemoryBehavior(SILInstruction::MemoryBehavior B1,
                  SILInstruction::MemoryBehavior B2) {
  // Basically the combined behavior is the maximum of both operands.
  auto Result = std::max(B1, B2);

  // With one exception: MayRead, MayWrite -> MayReadWrite.
  if (Result == SILInstruction::MemoryBehavior::MayWrite &&
        (B1 == SILInstruction::MemoryBehavior::MayRead ||
         B2 == SILInstruction::MemoryBehavior::MayRead))
    return SILInstruction::MemoryBehavior::MayReadWrite;
  return Result;
}

/// Pretty-print the MemoryBehavior.
llvm::raw_ostream &operator<<(llvm::raw_ostream &OS,
                              SILInstruction::MemoryBehavior B);
/// Pretty-print the ReleasingBehavior.
llvm::raw_ostream &operator<<(llvm::raw_ostream &OS,
                              SILInstruction::ReleasingBehavior B);
<<<<<<< HEAD
#endif
=======
>>>>>>> 3ce1ba3e

/// A template base class for instructions that take a single SILValue operand
/// and has no result or a single value result.
template<ValueKind KIND, typename BASE = SILInstruction, bool HAS_RESULT = true>
class UnaryInstructionBase : public BASE {
  FixedOperandList<1> Operands;

  /// Check HAS_RESULT in enable_if predicates by injecting a dependency on
  /// a template argument.
  template<typename X>
  struct has_result {
    enum { value = HAS_RESULT };
  };

public:
  UnaryInstructionBase(SILDebugLocation DebugLoc, SILValue Operand)
      : BASE(KIND, DebugLoc), Operands(this, Operand) {}

  template <typename X = void>
  UnaryInstructionBase(
      SILDebugLocation DebugLoc, SILValue Operand,
      typename std::enable_if<has_result<X>::value, SILType>::type Ty)
      : BASE(KIND, DebugLoc, Ty), Operands(this, Operand) {}

  template <typename X = void, typename... A>
  UnaryInstructionBase(
      SILDebugLocation DebugLoc, SILValue Operand,
      typename std::enable_if<has_result<X>::value, SILType>::type Ty,
      A &&... args)
      : BASE(KIND, DebugLoc, Ty, std::forward<A>(args)...),
        Operands(this, Operand) {}

  SILValue getOperand() const { return Operands[0].get(); }
  void setOperand(SILValue V) { Operands[0].set(V); }

  Operand &getOperandRef() { return Operands[0]; }

  /// getType() is ok if this is known to only have one type.
  template<typename X = void>
  typename std::enable_if<has_result<X>::value, SILType>::type
  getType() const { return ValueBase::getType(); }

  ArrayRef<Operand> getAllOperands() const { return Operands.asArray(); }
  MutableArrayRef<Operand> getAllOperands() { return Operands.asArray(); }

  static bool classof(const ValueBase *V) {
    return V->getKind() == KIND;
  }
};


/// Holds common debug information about local variables and function
/// arguments that are needed by DebugValueInst, DebugValueAddrInst,
/// AllocStackInst, and AllocBoxInst.
struct SILDebugVariable {
  SILDebugVariable() : Constant(true), ArgNo(0) {}
  SILDebugVariable(bool Constant, unsigned ArgNo)
    : Constant(Constant), ArgNo(ArgNo) {}
  SILDebugVariable(StringRef Name, bool Constant, unsigned ArgNo)
    : Name(Name), Constant(Constant), ArgNo(ArgNo) {}
  StringRef Name;
  bool Constant;
  unsigned ArgNo;
};

/// A DebugVariable where storage for the strings has been
/// tail-allocated following the parent SILInstruction.
class TailAllocatedDebugVariable {
  /// The source function argument position from left to right
  /// starting with 1 or 0 if this is a local variable.
  unsigned ArgNo : 16;
  /// When this is nonzero there is a tail-allocated string storing
  /// variable name present. This typically only happens for
  /// instructions that were created from parsing SIL assembler.
  unsigned NameLength : 15;
  bool Constant : 1;
public:
  TailAllocatedDebugVariable(SILDebugVariable DbgVar, char *buf);

  unsigned getArgNo() const { return ArgNo; }
  void setArgNo(unsigned N) { ArgNo = N; }
  /// Returns the name of the source variable, if it is stored in the
  /// instruction.
  StringRef getName(const char *buf) const;
  bool isLet() const  { return Constant; }

  SILDebugVariable get(VarDecl *VD, const char *buf) const {
    if (VD)
      return {VD->getName().empty() ? "" : VD->getName().str(), VD->isLet(),
              getArgNo()};
    else
      return {getName(buf), isLet(), getArgNo()};
  }
};

//===----------------------------------------------------------------------===//
// Allocation Instructions
//===----------------------------------------------------------------------===//

/// Abstract base class for allocation instructions, like alloc_stack, alloc_box
/// and alloc_ref, etc.
class AllocationInst : public SILInstruction {
protected:
  AllocationInst(ValueKind Kind, SILDebugLocation DebugLoc, SILType Ty)
      : SILInstruction(Kind, DebugLoc, Ty) {}

public:

  static bool classof(const ValueBase *V) {
    return V->getKind() >= ValueKind::First_AllocationInst &&
      V->getKind() <= ValueKind::Last_AllocationInst;
  }
};

/// Base class for allocation/deallocation instructions where the allocation
/// can be promoted to the stack.
/// Note that IRGen can still decide to _not_ promote the allocation on the
/// stack.
class StackPromotable {

  /// If true, the allocation can be done on the stack (the final decision is
  /// in IRGen).
  bool OnStack = false;

public:
  StackPromotable(bool OnStack) : OnStack(OnStack) { }

  bool canAllocOnStack() const { return OnStack; }

  void setStackAllocatable() { OnStack = true; }
};

/// AllocStackInst - This represents the allocation of an unboxed (i.e., no
/// reference count) stack memory.  The memory is provided uninitialized.
class AllocStackInst final : public AllocationInst,
    private llvm::TrailingObjects<AllocStackInst, char> {
  friend TrailingObjects;
  friend class SILBuilder;
  TailAllocatedDebugVariable VarInfo;

  AllocStackInst(SILDebugLocation Loc, SILType elementType, SILFunction &F,
                 SILDebugVariable Var);
  static AllocStackInst *create(SILDebugLocation Loc, SILType elementType,
                                SILFunction &F, SILDebugVariable Var);

public:

  /// Return the underlying variable declaration associated with this
  /// allocation, or null if this is a temporary allocation.
  VarDecl *getDecl() const;

  /// Return the debug variable information attached to this instruction.
  SILDebugVariable getVarInfo() const {
    return VarInfo.get(getDecl(), getTrailingObjects<char>());
  };
  void setArgNo(unsigned N) { VarInfo.setArgNo(N); }

  /// getElementType - Get the type of the allocated memory (as opposed to the
  /// type of the instruction itself, which will be an address type).
  SILType getElementType() const {
    return getType().getObjectType();
  }

  ArrayRef<Operand> getAllOperands() const { return {}; }
  MutableArrayRef<Operand> getAllOperands() { return {}; }

  static bool classof(const ValueBase *V) {
    return V->getKind() == ValueKind::AllocStackInst;
  }
};

/// AllocRefInst - This represents the primitive allocation of an instance
/// of a reference type. Aside from the reference count, the instance is
/// returned uninitialized.
class AllocRefInst : public AllocationInst, public StackPromotable {
  friend class SILBuilder;
  bool ObjC;

  AllocRefInst(SILDebugLocation Loc, SILType type, SILFunction &F, bool objc,
               bool canBeOnStack);

public:

  ArrayRef<Operand> getAllOperands() const { return {}; }
  MutableArrayRef<Operand> getAllOperands() { return {}; }

  /// Whether to use Objective-C's allocation mechanism (+allocWithZone:).
  bool isObjC() const { return ObjC; }

  static bool classof(const ValueBase *V) {
    return V->getKind() == ValueKind::AllocRefInst;
  }
};

/// AllocRefDynamicInst - This represents the primitive allocation of
/// an instance of a reference type whose runtime type is provided by
/// the given metatype value. Aside from the reference count, the
/// instance is returned uninitialized.
class AllocRefDynamicInst
  : public UnaryInstructionBase<ValueKind::AllocRefDynamicInst, AllocationInst>
{
  friend class SILBuilder;

  bool ObjC;

  AllocRefDynamicInst(SILDebugLocation DebugLoc, SILValue operand, SILType ty,
                      bool objc)
      : UnaryInstructionBase(DebugLoc, operand, ty), ObjC(objc) {}

public:

  /// Whether to use Objective-C's allocation mechanism (+allocWithZone:).
  bool isObjC() const { return ObjC; }
};

/// AllocValueBufferInst - Allocate memory in a value buffer.
class AllocValueBufferInst :
  public UnaryInstructionBase<ValueKind::AllocValueBufferInst,
                              AllocationInst> {
  friend class SILBuilder;

  AllocValueBufferInst(SILDebugLocation DebugLoc, SILType valueType,
                       SILValue operand)
      : UnaryInstructionBase(DebugLoc, operand, valueType.getAddressType()) {}

public:

  SILType getValueType() const { return getType().getObjectType(); }
};

/// This represents the allocation of a heap box for a Swift value of some type.
/// The instruction returns two values.  The first return value is the object
/// pointer with Builtin.NativeObject type.  The second return value
/// is an address pointing to the contained element. The contained
/// element is uninitialized.
class AllocBoxInst final : public AllocationInst,
    private llvm::TrailingObjects<AllocBoxInst, char> {
  friend TrailingObjects;
  friend class SILBuilder;

  TailAllocatedDebugVariable VarInfo;

  AllocBoxInst(SILDebugLocation DebugLoc, SILType ElementType, SILFunction &F,
               SILDebugVariable Var);
  static AllocBoxInst *create(SILDebugLocation Loc, SILType elementType,
                              SILFunction &F, SILDebugVariable Var);

public:

  SILType getElementType() const {
    return SILType::getPrimitiveObjectType(getType().castTo<SILBoxType>()->
                                           getBoxedType());
  }

  /// Return the underlying variable declaration associated with this
  /// allocation, or null if this is a temporary allocation.
  VarDecl *getDecl() const;

  /// Return the debug variable information attached to this instruction.
  SILDebugVariable getVarInfo() const {
    return VarInfo.get(getDecl(), getTrailingObjects<char>());
  };

  ArrayRef<Operand> getAllOperands() const { return {}; }
  MutableArrayRef<Operand> getAllOperands() { return {}; }

  static bool classof(const ValueBase *V) {
    return V->getKind() == ValueKind::AllocBoxInst;
  }
};

/// This represents the allocation of a heap box for an existential container.
/// The instruction returns two values.  The first return value is the owner
/// pointer, which has the existential type.  The second return value
/// is an address pointing to the contained element. The contained
/// value is uninitialized.
class AllocExistentialBoxInst : public AllocationInst {
  friend class SILBuilder;
  CanType ConcreteType;
  ArrayRef<ProtocolConformanceRef> Conformances;

  AllocExistentialBoxInst(SILDebugLocation DebugLoc, SILType ExistentialType,
                          CanType ConcreteType,
                          ArrayRef<ProtocolConformanceRef> Conformances,
                          SILFunction *Parent);

  static AllocExistentialBoxInst *
  create(SILDebugLocation DebugLoc, SILType ExistentialType,
         CanType ConcreteType,
         ArrayRef<ProtocolConformanceRef> Conformances, SILFunction *Parent);

public:
  CanType getFormalConcreteType() const {
    return ConcreteType;
  }
  
  SILType getExistentialType() const {
    return getType();
  }

  ArrayRef<ProtocolConformanceRef> getConformances() const {
    return Conformances;
  }
  
  ArrayRef<Operand> getAllOperands() const { return {}; }
  MutableArrayRef<Operand> getAllOperands() { return {}; }

  static bool classof(const ValueBase *V) {
    return V->getKind() == ValueKind::AllocExistentialBoxInst;
  }
};

void *allocateApplyInst(SILFunction &F, size_t size, size_t align);
class PartialApplyInst;

/// ApplyInstBase - An abstract class for different kinds of function
/// application.
template <class Impl, class Base,
          bool IsFullApply = !std::is_same<Impl, PartialApplyInst>::value>
class ApplyInstBase;

// The partial specialization for non-full applies.  Note that the
// partial specialization for full applies inherits from this.
template <class Impl, class Base>
class ApplyInstBase<Impl, Base, false> : public Base {
  enum {
    Callee
  };

  /// The type of the callee with our substitutions applied.
  SILType SubstCalleeType;

  /// The number of tail-allocated substitutions, allocated after the operand
  /// list's tail allocation.
  unsigned NumSubstitutions;

  /// Used for apply_inst instructions: true if the called function has an
  /// error result but is not actually throwing.
  bool NonThrowing;

  /// The fixed operand is the callee;  the rest are arguments.
  TailAllocatedOperandList<1> Operands;

  Substitution *getSubstitutionsStorage() {
    return reinterpret_cast<Substitution*>(Operands.asArray().end());
  }

  const Substitution *getSubstitutionsStorage() const {
    return reinterpret_cast<const Substitution*>(Operands.asArray().end());
  }

protected:
  template <class... As>
  ApplyInstBase(ValueKind kind, SILDebugLocation DebugLoc, SILValue callee,
                SILType substCalleeType, ArrayRef<Substitution> substitutions,
                ArrayRef<SILValue> args, As... baseArgs)
      : Base(kind, DebugLoc, baseArgs...), SubstCalleeType(substCalleeType),
        NumSubstitutions(substitutions.size()), NonThrowing(false),
        Operands(this, args, callee) {
    static_assert(sizeof(Impl) == sizeof(*this),
        "subclass has extra storage, cannot use TailAllocatedOperandList");
    memcpy(getSubstitutionsStorage(), substitutions.begin(),
           sizeof(substitutions[0]) * substitutions.size());
  }

  static void *allocate(SILFunction &F,
                        ArrayRef<Substitution> substitutions,
                        ArrayRef<SILValue> args) {
    return allocateApplyInst(F,
                    sizeof(Impl) +
                    decltype(Operands)::getExtraSize(args.size()) +
                    sizeof(substitutions[0]) * substitutions.size(),
                             alignof(Impl));
  }

  void setNonThrowing(bool isNonThrowing) { NonThrowing = isNonThrowing; }
  
  bool isNonThrowingApply() const { return NonThrowing; }
  
public:
  /// The operand number of the first argument.
  static unsigned getArgumentOperandNumber() { return 1; }

  SILValue getCallee() const { return Operands[Callee].get(); }

  /// Gets the referenced function by looking through partial apply,
  /// convert_function, and thin to thick function until we find a function_ref.
  ///
  /// This is defined out of line to work around incomplete definition
  /// issues. It is at the bottom of the file.
  SILFunction *getCalleeFunction() const;

  /// Gets the referenced function if the callee is a function_ref instruction.
  SILFunction *getReferencedFunction() const {
    if (auto *FRI = dyn_cast<FunctionRefInst>(getCallee()))
      return FRI->getReferencedFunction();
    return nullptr;
  }

  /// Get the type of the callee without the applied substitutions.
  CanSILFunctionType getOrigCalleeType() const {
    return getCallee()->getType().template castTo<SILFunctionType>();
  }

  /// Get the type of the callee with the applied substitutions.
  CanSILFunctionType getSubstCalleeType() const {
    return SubstCalleeType.castTo<SILFunctionType>();
  }
  SILType getSubstCalleeSILType() const {
    return SubstCalleeType;
  }

  bool isCalleeThin() const {
    auto Rep = getSubstCalleeType()->getRepresentation();
    return Rep == FunctionType::Representation::Thin;
  }

  /// True if this application has generic substitutions.
  bool hasSubstitutions() const { return NumSubstitutions != 0; }

  /// The substitutions used to bind the generic arguments of this function.
  MutableArrayRef<Substitution> getSubstitutions() {
    return {getSubstitutionsStorage(), NumSubstitutions};
  }

  ArrayRef<Substitution> getSubstitutions() const {
    return {getSubstitutionsStorage(), NumSubstitutions};
  }

  ArrayRef<Substitution> getSubstitutionsWithoutSelfSubstitution() const {
    assert(getNumArguments() && "Should only be called when Callee has "
           "at least a self parameter.");
    assert(hasSubstitutions() && "Should only be called when Callee has "
           "substitutions.");
    if (getSubstCalleeType()->hasSelfParam())
      return getSubstitutions().slice(1);
    return getSubstitutions();
  }

  /// The arguments passed to this instruction.
  MutableArrayRef<Operand> getArgumentOperands() {
    return Operands.getDynamicAsArray();
  }

  ArrayRef<Operand> getArgumentOperands() const {
    return Operands.getDynamicAsArray();
  }

  /// The arguments passed to this instruction.
  OperandValueArrayRef getArguments() const {
    return Operands.getDynamicValuesAsArray();
  }

  /// Returns the number of arguments for this partial apply.
  unsigned getNumArguments() const { return getArguments().size(); }

  Operand &getArgumentRef(unsigned i) {
    return Operands.getDynamicAsArray()[i];
  }

  /// Return the ith argument passed to this instruction.
  SILValue getArgument(unsigned i) const { return getArguments()[i]; }

  /// Set the ith argument of this instruction.
  void setArgument(unsigned i, SILValue V) {
    return getArgumentOperands()[i].set(V);
  }

  ArrayRef<Operand> getAllOperands() const { return Operands.asArray(); }

  MutableArrayRef<Operand> getAllOperands() { return Operands.asArray(); }
};

/// Given the callee operand of an apply or try_apply instruction,
/// does it have the given semantics?
bool doesApplyCalleeHaveSemantics(SILValue callee, StringRef semantics);

/// The partial specialization of ApplyInstBase for full applications.
/// Adds some methods relating to 'self' and to result types that don't
/// make sense for partial applications.
template <class Impl, class Base>
class ApplyInstBase<Impl, Base, true>
  : public ApplyInstBase<Impl, Base, false> {
  using super = ApplyInstBase<Impl, Base, false>;
protected:
  template <class... As>
  ApplyInstBase(As &&...args)
    : ApplyInstBase<Impl,Base,false>(std::forward<As>(args)...) {}

public:
  using super::getCallee;
  using super::getSubstCalleeType;
  using super::hasSubstitutions;
  using super::getSubstitutions;
  using super::getNumArguments;
  using super::getArgument;
  using super::getArguments;
  using super::getArgumentOperands;

  /// The collection of following routines wrap the representation difference in
  /// between the self substitution being first, but the self parameter of a
  /// function being last.
  ///
  /// The hope is that this will prevent any future bugs from coming up related
  /// to this.
  ///
  /// Self is always the last parameter, but self substitutions are always
  /// first. The reason to add this method is to wrap that dichotomy to reduce
  /// errors.
  ///
  /// FIXME: Could this be standardized? It has and will lead to bugs. IMHO.
  SILValue getSelfArgument() const {
    assert(hasSelfArgument() && "Must have a self argument");
    assert(getNumArguments() && "Should only be called when Callee has "
           "arguments.");
    return getArgument(getNumArguments()-1);
  }

  Operand &getSelfArgumentOperand() {
    assert(hasSelfArgument() && "Must have a self argument");
    assert(getNumArguments() && "Should only be called when Callee has "
           "arguments.");
    return getArgumentOperands()[getNumArguments()-1];
  }

  void setSelfArgument(SILValue V) {
    assert(hasSelfArgument() && "Must have a self argument");
    assert(getNumArguments() && "Should only be called when Callee has "
                                      "arguments.");
    getArgumentOperands()[getNumArguments() - 1].set(V);
  }

  OperandValueArrayRef getArgumentsWithoutSelf() const {
    assert(hasSelfArgument() && "Must have a self argument");
    assert(getNumArguments() && "Should only be called when Callee has "
           "at least a self parameter.");
    assert(hasSubstitutions() && "Should only be called when Callee has "
           "substitutions.");
    ArrayRef<Operand> ops = this->getArgumentOperands();
    ArrayRef<Operand> opsWithoutSelf = ArrayRef<Operand>(&ops[0],
                                                         ops.size()-1);
    return OperandValueArrayRef(opsWithoutSelf);
  }

  SILArgumentConvention getArgumentConvention(unsigned index) const {
    return getSubstCalleeType()->getSILArgumentConvention(index);
  }

  Substitution getSelfSubstitution() const {
    assert(getNumArguments() && "Should only be called when Callee has "
           "at least a self parameter.");
    assert(hasSubstitutions() && "Should only be called when Callee has "
           "substitutions.");
    return getSubstitutions()[0];
  }

  ArrayRef<Substitution> getSubstitutionsWithoutSelfSubstitution() const {
    assert(getNumArguments() && "Should only be called when Callee has "
           "at least a self parameter.");
    assert(hasSubstitutions() && "Should only be called when Callee has "
           "substitutions.");
    return getSubstitutions().slice(1);
  }

  bool hasIndirectResults() const {
    return getSubstCalleeType()->hasIndirectResults();
  }
  unsigned getNumIndirectResults() const {
    return getSubstCalleeType()->getNumIndirectResults();
  }

  bool hasSelfArgument() const {
    return getSubstCalleeType()->hasSelfParam();
  }

  bool hasGuaranteedSelfArgument() const {
    auto C = getSubstCalleeType()->getSelfParameter().getConvention();
    return C == ParameterConvention::Direct_Guaranteed;
  }

  OperandValueArrayRef getIndirectResults() const {
    return getArguments().slice(0, getNumIndirectResults());
  }

  OperandValueArrayRef getArgumentsWithoutIndirectResults() const {
    return getArguments().slice(getNumIndirectResults());
  }

  bool hasSemantics(StringRef semanticsString) const {
    return doesApplyCalleeHaveSemantics(getCallee(), semanticsString);
  }
};

/// ApplyInst - Represents the full application of a function value.
class ApplyInst : public ApplyInstBase<ApplyInst, SILInstruction> {
  friend class SILBuilder;

  ApplyInst(SILDebugLocation DebugLoc, SILValue Callee,
            SILType SubstCalleeType, SILType ReturnType,
            ArrayRef<Substitution> Substitutions, ArrayRef<SILValue> Args,
            bool isNonThrowing);

  static ApplyInst *create(SILDebugLocation DebugLoc, SILValue Callee,
                           SILType SubstCalleeType, SILType ReturnType,
                           ArrayRef<Substitution> Substitutions,
                           ArrayRef<SILValue> Args, bool isNonThrowing,
                           SILFunction &F);

public:
  static bool classof(const ValueBase *V) {
    return V->getKind() == ValueKind::ApplyInst;
  }
  
  /// Returns true if the called function has an error result but is not actually
  /// throwing an error.
  bool isNonThrowing() const {
    return isNonThrowingApply();
  }
};

/// PartialApplyInst - Represents the creation of a closure object by partial
/// application of a function value.
class PartialApplyInst
    : public ApplyInstBase<PartialApplyInst, SILInstruction> {
  friend class SILBuilder;

  PartialApplyInst(SILDebugLocation DebugLoc, SILValue Callee,
                   SILType SubstCalleeType,
                   ArrayRef<Substitution> Substitutions,
                   ArrayRef<SILValue> Args, SILType ClosureType);

  static PartialApplyInst *create(SILDebugLocation DebugLoc, SILValue Callee,
                                  SILType SubstCalleeType,
                                  ArrayRef<Substitution> Substitutions,
                                  ArrayRef<SILValue> Args, SILType ClosureType,
                                  SILFunction &F);

public:
  /// Return the ast level function type of this partial apply.
  CanSILFunctionType getFunctionType() const {
    return getType().castTo<SILFunctionType>();
  }

  static bool classof(const ValueBase *V) {
    return V->getKind() == ValueKind::PartialApplyInst;
  }
};

//===----------------------------------------------------------------------===//
// Literal instructions.
//===----------------------------------------------------------------------===//

/// Abstract base class for literal instructions.
class LiteralInst : public SILInstruction {
protected:
  LiteralInst(ValueKind Kind, SILDebugLocation DebugLoc, SILType Ty)
      : SILInstruction(Kind, DebugLoc, Ty) {}

public:

  static bool classof(const ValueBase *V) {
    return V->getKind() >= ValueKind::First_LiteralInst &&
      V->getKind() <= ValueKind::Last_LiteralInst;
  }
};

/// FunctionRefInst - Represents a reference to a SIL function.
class FunctionRefInst : public LiteralInst {
  friend class SILBuilder;

  SILFunction *Function;
  /// Construct a FunctionRefInst.
  ///
  /// \param DebugLoc  The location of the reference.
  /// \param F         The function being referenced.
  FunctionRefInst(SILDebugLocation DebugLoc, SILFunction *F);

public:
  ~FunctionRefInst();

  /// Return the referenced function.
  SILFunction *getReferencedFunction() const { return Function; }

  void dropReferencedFunction();

  CanSILFunctionType getFunctionType() const {
    return getType().castTo<SILFunctionType>();
  }

  ArrayRef<Operand> getAllOperands() const { return {}; }
  MutableArrayRef<Operand> getAllOperands() { return {}; }

  static bool classof(const ValueBase *V) {
    return V->getKind() == ValueKind::FunctionRefInst;
  }
};

/// Represents an invocation of builtin functionality provided by the code
/// generator.
class BuiltinInst : public SILInstruction {
  friend class SILBuilder;

  /// The name of the builtin to invoke.
  Identifier Name;
  
  /// The number of tail-allocated substitutions, allocated after the operand
  /// list's tail allocation.
  unsigned NumSubstitutions;
  
  /// The value arguments to the builtin.
  TailAllocatedOperandList<0> Operands;
  
  Substitution *getSubstitutionsStorage() {
    return reinterpret_cast<Substitution*>(Operands.asArray().end());
  }
  const Substitution *getSubstitutionsStorage() const {
    return reinterpret_cast<const Substitution*>(Operands.asArray().end());
  }

  BuiltinInst(SILDebugLocation DebugLoc, Identifier Name, SILType ReturnType,
              ArrayRef<Substitution> Substitutions, ArrayRef<SILValue> Args);

  static BuiltinInst *create(SILDebugLocation DebugLoc, Identifier Name,
                             SILType ReturnType,
                             ArrayRef<Substitution> Substitutions,
                             ArrayRef<SILValue> Args, SILFunction &F);

public:
  /// Return the name of the builtin operation.
  Identifier getName() const { return Name; }
  void setName(Identifier I) { Name = I; }
  
  /// \brief Looks up the llvm intrinsic ID and type for the builtin function.
  ///
  /// \returns Returns llvm::Intrinsic::not_intrinsic if the function is not an
  /// intrinsic. The particular intrinsic functions which correspond to the
  /// returned value are defined in llvm/Intrinsics.h.
  const IntrinsicInfo &getIntrinsicInfo() const;
  
  /// \brief Looks up the lazily cached identification for the builtin function.
  const BuiltinInfo &getBuiltinInfo() const;

  /// \brief Looks up the llvm intrinsic ID of this builtin. Returns None if
  /// this is not an intrinsic.
  llvm::Optional<llvm::Intrinsic::ID> getIntrinsicID() const {
    auto I = getIntrinsicInfo();
    if (I.ID == llvm::Intrinsic::not_intrinsic)
      return None;
    return I.ID;
  }

  /// \brief Looks up the BuiltinKind of this builtin. Returns None if this is
  /// not a builtin.
  llvm::Optional<BuiltinValueKind> getBuiltinKind() const {
    auto I = getBuiltinInfo();
    if (I.ID == BuiltinValueKind::None)
      return None;
    return I.ID;
  }

  /// True if this builtin application has substitutions, which represent type
  /// parameters to the builtin.
  bool hasSubstitutions() const {
    return NumSubstitutions != 0;
  }

  /// Return the type parameters to the builtin.
  ArrayRef<Substitution> getSubstitutions() const {
    return {getSubstitutionsStorage(), NumSubstitutions};
  }
  /// Return the type parameters to the builtin.
  MutableArrayRef<Substitution> getSubstitutions() {
    return {getSubstitutionsStorage(), NumSubstitutions};
  }
  
  /// The arguments to the builtin.
  ArrayRef<Operand> getAllOperands() const {
    return Operands.asArray();
  }
  /// The arguments to the builtin.
  MutableArrayRef<Operand> getAllOperands() {
    return Operands.asArray();
  }
  /// The arguments to the builtin.
  OperandValueArrayRef getArguments() const {
    return Operands.asValueArray();
  }
  
  static bool classof(const ValueBase *V) {
    return V->getKind() == ValueKind::BuiltinInst;
  }
};
  
/// Initializes a SIL global variable. Only valid once, before any
/// usages of the global via GlobalAddrInst.
class AllocGlobalInst : public SILInstruction {
  friend class SILBuilder;

  SILGlobalVariable *Global;

  AllocGlobalInst(SILDebugLocation DebugLoc, SILGlobalVariable *Global);

public:
  // FIXME: This constructor should be private but is currently used
  //        in the SILParser.

  /// Create a placeholder instruction with an unset global reference.
  AllocGlobalInst(SILDebugLocation DebugLoc);

  /// Return the referenced global variable.
  SILGlobalVariable *getReferencedGlobal() const { return Global; }
  
  void setReferencedGlobal(SILGlobalVariable *v) { Global = v; }

  ArrayRef<Operand> getAllOperands() const { return {}; }
  MutableArrayRef<Operand> getAllOperands() { return {}; }

  static bool classof(const ValueBase *V) {
    return V->getKind() == ValueKind::AllocGlobalInst;
  }
};

/// Gives the address of a SIL global variable. Only valid after an
/// AllocGlobalInst.
class GlobalAddrInst : public LiteralInst {
  friend class SILBuilder;
  
  SILGlobalVariable *Global;

  GlobalAddrInst(SILDebugLocation DebugLoc, SILGlobalVariable *Global);

public:
  // FIXME: This constructor should be private but is currently used
  //        in the SILParser.

  /// Create a placeholder instruction with an unset global reference.
  GlobalAddrInst(SILDebugLocation DebugLoc, SILType Ty);
  
  /// Return the referenced global variable.
  SILGlobalVariable *getReferencedGlobal() const { return Global; }
  
  void setReferencedGlobal(SILGlobalVariable *v) { Global = v; }

  ArrayRef<Operand> getAllOperands() const { return {}; }
  MutableArrayRef<Operand> getAllOperands() { return {}; }

  static bool classof(const ValueBase *V) {
    return V->getKind() == ValueKind::GlobalAddrInst;
  }
};

/// IntegerLiteralInst - Encapsulates an integer constant, as defined originally
/// by an IntegerLiteralExpr.
class IntegerLiteralInst final : public LiteralInst,
    private llvm::TrailingObjects<IntegerLiteralInst, llvm::integerPart> {
  friend TrailingObjects;
  friend class SILBuilder;

  unsigned numBits;

  IntegerLiteralInst(SILDebugLocation Loc, SILType Ty, const APInt &Value);

  static IntegerLiteralInst *create(IntegerLiteralExpr *E,
                                    SILDebugLocation Loc, SILFunction &B);
  static IntegerLiteralInst *create(SILDebugLocation Loc, SILType Ty,
                                    intmax_t Value, SILFunction &B);
  static IntegerLiteralInst *create(SILDebugLocation Loc, SILType Ty,
                                    const APInt &Value, SILFunction &B);

public:
  /// getValue - Return the APInt for the underlying integer literal.
  APInt getValue() const;

  ArrayRef<Operand> getAllOperands() const { return {}; }
  MutableArrayRef<Operand> getAllOperands() { return {}; }

  static bool classof(const ValueBase *V) {
    return V->getKind() == ValueKind::IntegerLiteralInst;
  }
};

/// FloatLiteralInst - Encapsulates a floating point constant, as defined
/// originally by a FloatLiteralExpr.
class FloatLiteralInst final : public LiteralInst,
    private llvm::TrailingObjects<FloatLiteralInst, llvm::integerPart> {
  friend TrailingObjects;
  friend class SILBuilder;

  unsigned numBits;

  FloatLiteralInst(SILDebugLocation Loc, SILType Ty, const APInt &Bits);

  static FloatLiteralInst *create(FloatLiteralExpr *E, SILDebugLocation Loc,
                                  SILFunction &B);
  static FloatLiteralInst *create(SILDebugLocation Loc, SILType Ty,
                                  const APFloat &Value, SILFunction &B);

public:
  /// \brief Return the APFloat for the underlying FP literal.
  APFloat getValue() const;

  /// \brief Return the bitcast representation of the FP literal as an APInt.
  APInt getBits() const;

  ArrayRef<Operand> getAllOperands() const { return {}; }
  MutableArrayRef<Operand> getAllOperands() { return {}; }

  static bool classof(const ValueBase *V) {
    return V->getKind() == ValueKind::FloatLiteralInst;
  }
};

/// StringLiteralInst - Encapsulates a string constant, as defined originally by
/// a StringLiteralExpr.  This produces the address of the string data as a
/// Builtin.RawPointer.
class StringLiteralInst final : public LiteralInst,
    private llvm::TrailingObjects<StringLiteralInst, char> {
  friend TrailingObjects;
  friend class SILBuilder;

public:
  enum class Encoding {
    UTF8,
    UTF16,
    /// UTF-8 encoding of an Objective-C selector.
    ObjCSelector,
  };

private:
  unsigned Length;
  Encoding TheEncoding;

  StringLiteralInst(SILDebugLocation DebugLoc, StringRef text,
                    Encoding encoding, SILType ty);

  static StringLiteralInst *create(SILDebugLocation DebugLoc, StringRef Text,
                                   Encoding encoding, SILFunction &F);

public:
  /// getValue - Return the string data for the literal, in UTF-8.
  StringRef getValue() const {
    return {getTrailingObjects<char>(), Length};
  }

  /// getEncoding - Return the desired encoding of the text.
  Encoding getEncoding() const { return TheEncoding; }

  /// getCodeUnitCount - Return encoding-based length of the string
  /// literal in code units.
  uint64_t getCodeUnitCount();

  ArrayRef<Operand> getAllOperands() const { return {}; }
  MutableArrayRef<Operand> getAllOperands() { return {}; }

  static bool classof(const ValueBase *V) {
    return V->getKind() == ValueKind::StringLiteralInst;
  }
};

/// StringLiteralInst::Encoding hashes to its underlying integer representation.
static inline llvm::hash_code hash_value(StringLiteralInst::Encoding E) {
  return llvm::hash_value(size_t(E));
}

/// LoadInst - Represents a load from a memory location.
class LoadInst
  : public UnaryInstructionBase<ValueKind::LoadInst>
{
  friend class SILBuilder;

  /// Constructs a LoadInst.
  ///
  /// \param DebugLoc The location of the expression that caused the load.
  ///
  /// \param LValue The SILValue representing the lvalue (address) to
  ///        use for the load.
  LoadInst(SILDebugLocation DebugLoc, SILValue LValue)
      : UnaryInstructionBase(DebugLoc, LValue,
                             LValue->getType().getObjectType()) {}
};

/// StoreInst - Represents a store from a memory location.
class StoreInst : public SILInstruction {
  friend class SILBuilder;

private:
  FixedOperandList<2> Operands;

  StoreInst(SILDebugLocation DebugLoc, SILValue Src, SILValue Dest);

public:
  enum {
    /// the value being stored
    Src,
    /// the lvalue being stored to
    Dest
  };

  SILValue getSrc() const { return Operands[Src].get(); }
  SILValue getDest() const { return Operands[Dest].get(); }

  ArrayRef<Operand> getAllOperands() const { return Operands.asArray(); }
  MutableArrayRef<Operand> getAllOperands() { return Operands.asArray(); }

  static bool classof(const ValueBase *V) {
    return V->getKind() == ValueKind::StoreInst;
  }
};

/// AssignInst - Represents an abstract assignment to a memory location, which
/// may either be an initialization or a store sequence.  This is only valid in
/// Raw SIL.
class AssignInst : public SILInstruction {
  friend class SILBuilder;

  enum {
    /// the value being stored
    Src,
    /// the lvalue being stored to
    Dest
  };
  FixedOperandList<2> Operands;

  AssignInst(SILDebugLocation DebugLoc, SILValue Src, SILValue Dest);

public:

  SILValue getSrc() const { return Operands[Src].get(); }
  SILValue getDest() const { return Operands[Dest].get(); }

  bool isUnownedAssign() const {
    return getDest()->getType().getObjectType().is<UnownedStorageType>();
  }

  ArrayRef<Operand> getAllOperands() const { return Operands.asArray(); }
  MutableArrayRef<Operand> getAllOperands() { return Operands.asArray(); }

  static bool classof(const ValueBase *V) {
    return V->getKind() == ValueKind::AssignInst;
  }
};

/// MarkUninitializedInst - Indicates that a memory location is uninitialized at
/// this point and needs to be initialized by the end of the function and before
/// any escape point for this instruction.  This is only valid in Raw SIL.
class MarkUninitializedInst
  : public UnaryInstructionBase<ValueKind::MarkUninitializedInst> {
  friend class SILBuilder;

public:
  /// This enum captures what the mark_uninitialized instruction is designating.
  enum Kind {
    /// Var designates the start of a normal variable live range.
    Var,

    /// RootSelf designates "self" in a struct, enum, or root class.
    RootSelf,

    /// DerivedSelf designates "self" in a derived (non-root) class.
    DerivedSelf,

    /// DerivedSelfOnly designates "self" in a derived (non-root)
    /// class whose stored properties have already been initialized.
    DerivedSelfOnly,

    /// DelegatingSelf designates "self" on a struct, enum, or class
    /// in a delegating constructor (one that calls self.init).
    DelegatingSelf,
  };
private:
  Kind ThisKind;

  MarkUninitializedInst(SILDebugLocation DebugLoc, SILValue Address, Kind K)
      : UnaryInstructionBase(DebugLoc, Address, Address->getType()),
        ThisKind(K) {}

public:

  Kind getKind() const { return ThisKind; }

  bool isVar() const { return ThisKind == Var; }
  bool isRootSelf() const {
    return ThisKind == RootSelf;
  }
  bool isDerivedClassSelf() const {
    return ThisKind == DerivedSelf;
  }
  bool isDerivedClassSelfOnly() const {
    return ThisKind == DerivedSelfOnly;
  }
  bool isDelegatingSelf() const {
    return ThisKind == DelegatingSelf;
  }
};

/// MarkFunctionEscape - Represents the escape point of set of variables due to
/// a function definition which uses the variables.  This is only valid in Raw
/// SIL.
class MarkFunctionEscapeInst : public SILInstruction {
  friend class SILBuilder;

  TailAllocatedOperandList<0> Operands;

  /// Private constructor.  Because this is variadic, object creation goes
  /// through 'create()'.
  MarkFunctionEscapeInst(SILDebugLocation DebugLoc,
                         ArrayRef<SILValue> Elements);

  /// Construct a MarkFunctionEscapeInst.
  static MarkFunctionEscapeInst *create(SILDebugLocation DebugLoc,
                                        ArrayRef<SILValue> Elements,
                                        SILFunction &F);

public:
  /// The elements referenced by this instruction.
  MutableArrayRef<Operand> getElementOperands() {
    return Operands.getDynamicAsArray();
  }

  /// The elements referenced by this instruction.
  OperandValueArrayRef getElements() const {
    return Operands.getDynamicValuesAsArray();
  }

  ArrayRef<Operand> getAllOperands() const { return Operands.asArray(); }
  MutableArrayRef<Operand> getAllOperands() { return Operands.asArray(); }

  static bool classof(const ValueBase *V) {
    return V->getKind() == ValueKind::MarkFunctionEscapeInst;
  }
};

/// Define the start or update to a symbolic variable value (for loadable
/// types).
class DebugValueInst final
  : public UnaryInstructionBase<ValueKind::DebugValueInst>,
    private llvm::TrailingObjects<DebugValueInst, char> {
  friend TrailingObjects;
  friend class SILBuilder;
  TailAllocatedDebugVariable VarInfo;

  DebugValueInst(SILDebugLocation DebugLoc, SILValue Operand,
                 SILDebugVariable Var);
  static DebugValueInst *create(SILDebugLocation DebugLoc, SILValue Operand,
                                SILModule &M, SILDebugVariable Var);

public:
  /// Return the underlying variable declaration that this denotes,
  /// or null if we don't have one.
  VarDecl *getDecl() const;
  /// Return the debug variable information attached to this instruction.
  SILDebugVariable getVarInfo() const {
    return VarInfo.get(getDecl(), getTrailingObjects<char>());
  }
};

/// Define the start or update to a symbolic variable value (for address-only
/// types) .
class DebugValueAddrInst
  : public UnaryInstructionBase<ValueKind::DebugValueAddrInst>,
    private llvm::TrailingObjects<DebugValueInst, char> {
  friend TrailingObjects;
  friend class SILBuilder;
  TailAllocatedDebugVariable VarInfo;

  DebugValueAddrInst(SILDebugLocation DebugLoc, SILValue Operand,
                     SILDebugVariable Var);
  static DebugValueAddrInst *create(SILDebugLocation DebugLoc,
                                    SILValue Operand, SILModule &M,
                                    SILDebugVariable Var);

public:
  /// Return the underlying variable declaration that this denotes,
  /// or null if we don't have one.
  VarDecl *getDecl() const;
  /// Return the debug variable information attached to this instruction.
  SILDebugVariable getVarInfo() const {
    return VarInfo.get(getDecl(), getTrailingObjects<char>());
  };
};


/// An abstract class representing a load from some kind of reference storage.
template <ValueKind K>
class LoadReferenceInstBase : public UnaryInstructionBase<K> {
  static SILType getResultType(SILType operandTy) {
    assert(operandTy.isAddress() && "loading from non-address operand?");
    auto refType = cast<ReferenceStorageType>(operandTy.getSwiftRValueType());
    return SILType::getPrimitiveObjectType(refType.getReferentType());
  }

  unsigned IsTake : 1; // FIXME: pack this somewhere

protected:
  LoadReferenceInstBase(SILDebugLocation loc, SILValue lvalue, IsTake_t isTake)
    : UnaryInstructionBase<K>(loc, lvalue, getResultType(lvalue->getType())),
      IsTake(unsigned(isTake)) {
  }

public:
  IsTake_t isTake() const { return IsTake_t(IsTake); }
};

/// An abstract class representing a store to some kind of reference storage.
template <ValueKind K>
class StoreReferenceInstBase : public SILInstruction {
  enum { Src, Dest };
  FixedOperandList<2> Operands;
  unsigned IsInitializationOfDest : 1; // FIXME: pack this somewhere
protected:
  StoreReferenceInstBase(SILDebugLocation loc, SILValue src, SILValue dest,
                         IsInitialization_t isInit)
    : SILInstruction(K, loc), Operands(this, src, dest),
      IsInitializationOfDest(unsigned(isInit)) {
  }

public:
  SILValue getSrc() const { return Operands[Src].get(); }
  SILValue getDest() const { return Operands[Dest].get(); }

  IsInitialization_t isInitializationOfDest() const {
    return IsInitialization_t(IsInitializationOfDest);
  }
  void setIsInitializationOfDest(IsInitialization_t I) {
    IsInitializationOfDest = (bool)I;
  }

  ArrayRef<Operand> getAllOperands() const { return Operands.asArray(); }
  MutableArrayRef<Operand> getAllOperands() { return Operands.asArray(); }

  static bool classof(const ValueBase *V) {
    return V->getKind() == K;
  }
};

/// Represents a load from a @weak memory location.
class LoadWeakInst
  : public LoadReferenceInstBase<ValueKind::LoadWeakInst>
{
  friend class SILBuilder;

  /// \param loc The location of the expression that caused the load.
  /// \param lvalue The SILValue representing the address to
  ///        use for the load.
  LoadWeakInst(SILDebugLocation loc, SILValue lvalue, IsTake_t isTake)
    : LoadReferenceInstBase(loc, lvalue, isTake) {}
};

/// Represents a store to a @weak memory location.
class StoreWeakInst
  : public StoreReferenceInstBase<ValueKind::StoreWeakInst>
{
  friend class SILBuilder;

  StoreWeakInst(SILDebugLocation loc, SILValue src, SILValue dest,
                IsInitialization_t isInit)
    : StoreReferenceInstBase(loc, src, dest, isInit) {}
};

/// Represents a load from an @unowned memory location.
///
/// This is only required for address-only unowned references; for loadable
/// unowned references, it's better to use a load and a strong_retain_unowned.
class LoadUnownedInst
  : public LoadReferenceInstBase<ValueKind::LoadUnownedInst>
{
  friend class SILBuilder;

  /// \param loc The location of the expression that caused the load.
  /// \param lvalue The SILValue representing the address to
  ///        use for the load.
  LoadUnownedInst(SILDebugLocation loc, SILValue lvalue, IsTake_t isTake)
    : LoadReferenceInstBase(loc, lvalue, isTake) {}
};

/// Represents a store to an @unowned memory location.
///
/// This is only required for address-only unowned references; for loadable
/// unowned references, it's better to use a ref_to_unowned and a store.
class StoreUnownedInst
  : public StoreReferenceInstBase<ValueKind::StoreUnownedInst>
{
  friend class SILBuilder;

  StoreUnownedInst(SILDebugLocation loc, SILValue src, SILValue dest,
                   IsInitialization_t isInit)
    : StoreReferenceInstBase(loc, src, dest, isInit) {}
};

/// CopyAddrInst - Represents a copy from one memory location to another. This
/// is similar to:
///   %1 = load %src
///   store %1 to %dest
/// but a copy instruction must be used for address-only types.
class CopyAddrInst : public SILInstruction {
  friend class SILBuilder;

public:
  enum {
    /// The lvalue being loaded from.
    Src,

    /// The lvalue being stored to.
    Dest
  };

private:
  // FIXME: compress storage

  /// IsTakeOfSrc - True if ownership will be taken from the value at the source
  /// memory location.
  unsigned IsTakeOfSrc : 1;

  /// IsInitializationOfDest - True if this is the initialization of the
  /// uninitialized destination memory location.
  unsigned IsInitializationOfDest : 1;

  FixedOperandList<2> Operands;

  CopyAddrInst(SILDebugLocation DebugLoc, SILValue Src, SILValue Dest,
               IsTake_t isTakeOfSrc, IsInitialization_t isInitializationOfDest);

public:
  SILValue getSrc() const { return Operands[Src].get(); }
  SILValue getDest() const { return Operands[Dest].get(); }

  void setSrc(SILValue V) { Operands[Src].set(V); }
  void setDest(SILValue V) { Operands[Dest].set(V); }

  IsTake_t isTakeOfSrc() const { return IsTake_t(IsTakeOfSrc); }
  IsInitialization_t isInitializationOfDest() const {
    return IsInitialization_t(IsInitializationOfDest);
  }

  void setIsTakeOfSrc(IsTake_t T) {
    IsTakeOfSrc = (bool)T;
  }
  void setIsInitializationOfDest(IsInitialization_t I) {
    IsInitializationOfDest = (bool)I;
  }

  ArrayRef<Operand> getAllOperands() const { return Operands.asArray(); }
  MutableArrayRef<Operand> getAllOperands() { return Operands.asArray(); }

  static bool classof(const ValueBase *V) {
    return V->getKind() == ValueKind::CopyAddrInst;
  }
};

/// ConversionInst - Abstract class representing instructions that convert
/// values.
///
class ConversionInst : public SILInstruction {
protected:
  ConversionInst(ValueKind Kind, SILDebugLocation DebugLoc, SILType Ty)
      : SILInstruction(Kind, DebugLoc, Ty) {}

public:
  /// All conversion instructions take the converted value, whose reference
  /// identity is expected to be preserved through the conversion chain, as their
  /// first operand. Some instructions may take additional operands that do not
  /// affect the reference identity.
  SILValue getConverted() const { return getOperand(0); }
  
  static bool classof(const ValueBase *V) {
    return V->getKind() >= ValueKind::First_ConversionInst &&
      V->getKind() <= ValueKind::Last_ConversionInst;
  }
};

/// ConvertFunctionInst - Change the type of a function value without
/// affecting how it will codegen.
class ConvertFunctionInst
  : public UnaryInstructionBase<ValueKind::ConvertFunctionInst, ConversionInst>
{
  friend class SILBuilder;

  ConvertFunctionInst(SILDebugLocation DebugLoc, SILValue Operand, SILType Ty)
      : UnaryInstructionBase(DebugLoc, Operand, Ty) {}
};

/// ThinFunctionToPointerInst - Convert a thin function pointer to a
/// Builtin.RawPointer.
class ThinFunctionToPointerInst
  : public UnaryInstructionBase<ValueKind::ThinFunctionToPointerInst,
                                ConversionInst>
{
  friend class SILBuilder;

  ThinFunctionToPointerInst(SILDebugLocation DebugLoc, SILValue operand,
                            SILType ty)
      : UnaryInstructionBase(DebugLoc, operand, ty) {}
};

/// PointerToThinFunctionInst - Convert a Builtin.RawPointer to a thin
/// function pointer.
class PointerToThinFunctionInst
  : public UnaryInstructionBase<ValueKind::PointerToThinFunctionInst,
                                ConversionInst>
{
  friend class SILBuilder;

  PointerToThinFunctionInst(SILDebugLocation DebugLoc, SILValue operand,
                            SILType ty)
      : UnaryInstructionBase(DebugLoc, operand, ty) {}
};

/// UpcastInst - Perform a conversion of a class instance to a supertype.
class UpcastInst
  : public UnaryInstructionBase<ValueKind::UpcastInst, ConversionInst>
{
  friend class SILBuilder;

  UpcastInst(SILDebugLocation DebugLoc, SILValue Operand, SILType Ty)
      : UnaryInstructionBase(DebugLoc, Operand, Ty) {}
};

/// AddressToPointerInst - Convert a SIL address to a Builtin.RawPointer value.
class AddressToPointerInst
  : public UnaryInstructionBase<ValueKind::AddressToPointerInst,
                                ConversionInst>
{
  friend class SILBuilder;

  AddressToPointerInst(SILDebugLocation DebugLoc, SILValue Operand, SILType Ty)
      : UnaryInstructionBase(DebugLoc, Operand, Ty) {}
};

/// PointerToAddressInst - Convert a Builtin.RawPointer value to a SIL address.
class PointerToAddressInst
  : public UnaryInstructionBase<ValueKind::PointerToAddressInst, ConversionInst>
{
  friend class SILBuilder;

  PointerToAddressInst(SILDebugLocation DebugLoc, SILValue Operand, SILType Ty)
      : UnaryInstructionBase(DebugLoc, Operand, Ty) {}
};

/// Convert a heap object reference to a different type without any runtime
/// checks.
class UncheckedRefCastInst
  : public UnaryInstructionBase<ValueKind::UncheckedRefCastInst,
                                ConversionInst>
{
  friend class SILBuilder;

  UncheckedRefCastInst(SILDebugLocation DebugLoc, SILValue Operand, SILType Ty)
      : UnaryInstructionBase(DebugLoc, Operand, Ty) {}
};

/// Converts a heap object reference to a different type without any runtime
/// checks. This is a variant of UncheckedRefCast that works on address types,
/// thus encapsulates an implicit load and take of the reference followed by a
/// store and initialization of a new reference.
class UncheckedRefCastAddrInst : public SILInstruction {
public:
  enum {
    /// the value being stored
    Src,
    /// the lvalue being stored to
    Dest
  };

private:
  FixedOperandList<2> Operands;
  CanType SourceType;
  CanType TargetType;
public:
  UncheckedRefCastAddrInst(SILDebugLocation Loc, SILValue src, CanType srcType,
                           SILValue dest, CanType targetType);

  CastConsumptionKind getConsumptionKind() const {
    return CastConsumptionKind::TakeAlways;
  }

  SILValue getSrc() const { return Operands[Src].get(); }
  SILValue getDest() const { return Operands[Dest].get(); }

  /// Returns the formal type of the source value.
  CanType getSourceType() const { return SourceType; }

  /// Returns the formal target type.
  CanType getTargetType() const { return TargetType; }

  ArrayRef<Operand> getAllOperands() const { return Operands.asArray(); }
  MutableArrayRef<Operand> getAllOperands() { return Operands.asArray(); }

  static bool classof(const ValueBase *V) {
    return V->getKind() == ValueKind::UncheckedRefCastAddrInst;
  }
};

class UncheckedAddrCastInst
  : public UnaryInstructionBase<ValueKind::UncheckedAddrCastInst,
                                ConversionInst>
{
  friend class SILBuilder;

  UncheckedAddrCastInst(SILDebugLocation DebugLoc, SILValue Operand,
                        SILType Ty)
      : UnaryInstructionBase(DebugLoc, Operand, Ty) {}
};

/// Convert a value's binary representation to a trivial type of the same size.
class UncheckedTrivialBitCastInst
  : public UnaryInstructionBase<ValueKind::UncheckedTrivialBitCastInst,
                                ConversionInst>
{
  friend class SILBuilder;

  UncheckedTrivialBitCastInst(SILDebugLocation DebugLoc, SILValue Operand,
                              SILType Ty)
      : UnaryInstructionBase(DebugLoc, Operand, Ty) {}
};
  
/// Bitwise copy a value into another value of the same size or smaller.
class UncheckedBitwiseCastInst
  : public UnaryInstructionBase<ValueKind::UncheckedBitwiseCastInst,
                                ConversionInst>
{
  friend class SILBuilder;

  UncheckedBitwiseCastInst(SILDebugLocation DebugLoc, SILValue Operand,
                           SILType Ty)
      : UnaryInstructionBase(DebugLoc, Operand, Ty) {}
};

/// Build a Builtin.BridgeObject from a heap object reference by bitwise-or-ing
/// in bits from a word.
class RefToBridgeObjectInst : public ConversionInst {
  friend class SILBuilder;

  FixedOperandList<2> Operands;
  RefToBridgeObjectInst(SILDebugLocation DebugLoc, SILValue ConvertedValue,
                        SILValue MaskValue, SILType BridgeObjectTy)
      : ConversionInst(ValueKind::RefToBridgeObjectInst, DebugLoc,
                       BridgeObjectTy),
        Operands(this, ConvertedValue, MaskValue) {}

public:
  
  SILValue getBitsOperand() const { return Operands[1].get(); }
  
  ArrayRef<Operand> getAllOperands() const { return Operands.asArray(); }
  MutableArrayRef<Operand> getAllOperands() { return Operands.asArray(); }
  
  static bool classof(const ValueBase *V) {
    return V->getKind() == ValueKind::RefToBridgeObjectInst;
  }
};

/// Extract the heap object reference from a BridgeObject.
class BridgeObjectToRefInst
  : public UnaryInstructionBase<ValueKind::BridgeObjectToRefInst,
                                ConversionInst>
{
  friend class SILBuilder;

  BridgeObjectToRefInst(SILDebugLocation DebugLoc, SILValue Operand,
                        SILType Ty)
      : UnaryInstructionBase(DebugLoc, Operand, Ty) {}
};

/// Retrieve the bit pattern of a BridgeObject.
class BridgeObjectToWordInst
  : public UnaryInstructionBase<ValueKind::BridgeObjectToWordInst,
                                ConversionInst>
{
  friend class SILBuilder;

  BridgeObjectToWordInst(SILDebugLocation DebugLoc, SILValue Operand,
                         SILType Ty)
      : UnaryInstructionBase(DebugLoc, Operand, Ty) {}
};

/// RefToRawPointer - Convert a reference type to a Builtin.RawPointer.
class RefToRawPointerInst
  : public UnaryInstructionBase<ValueKind::RefToRawPointerInst, ConversionInst>
{
  friend class SILBuilder;

  RefToRawPointerInst(SILDebugLocation DebugLoc, SILValue Operand, SILType Ty)
      : UnaryInstructionBase(DebugLoc, Operand, Ty) {}
};

/// RawPointerToRefInst - Convert a Builtin.RawPointer to a reference type.
class RawPointerToRefInst
  : public UnaryInstructionBase<ValueKind::RawPointerToRefInst, ConversionInst>
{
  friend class SILBuilder;

  RawPointerToRefInst(SILDebugLocation DebugLoc, SILValue Operand, SILType Ty)
      : UnaryInstructionBase(DebugLoc, Operand, Ty) {}
};
  
/// RefToUnownedInst - Given a value of a reference type,
/// convert it to an unowned reference.
///
/// This does nothing at runtime; it just changes the formal type.
class RefToUnownedInst
  : public UnaryInstructionBase<ValueKind::RefToUnownedInst, ConversionInst>
{
  friend class SILBuilder;

  RefToUnownedInst(SILDebugLocation DebugLoc, SILValue Operand, SILType Ty)
      : UnaryInstructionBase(DebugLoc, Operand, Ty) {}
};

/// UnownedToRefInst - Given a value of an @unowned type,
/// convert it to the underlying reference type.
///
/// This does nothing at runtime; it just changes the formal type.
class UnownedToRefInst
  : public UnaryInstructionBase<ValueKind::UnownedToRefInst, ConversionInst>
{
  friend class SILBuilder;

  UnownedToRefInst(SILDebugLocation DebugLoc, SILValue Operand, SILType Ty)
      : UnaryInstructionBase(DebugLoc, Operand, Ty) {}
};

/// RefToUnmanagedInst - Given a value of a reference type,
/// convert it to an unmanaged reference.
///
/// This does nothing at runtime; it just changes the formal type.
class RefToUnmanagedInst
  : public UnaryInstructionBase<ValueKind::RefToUnmanagedInst, ConversionInst>
{
  friend class SILBuilder;

  RefToUnmanagedInst(SILDebugLocation DebugLoc, SILValue Operand, SILType Ty)
      : UnaryInstructionBase(DebugLoc, Operand, Ty) {}
};

/// UnmanagedToRefInst - Given a value of an unmanaged reference type,
/// convert it to the underlying reference type.
///
/// This does nothing at runtime; it just changes the formal type.
class UnmanagedToRefInst
  : public UnaryInstructionBase<ValueKind::UnmanagedToRefInst, ConversionInst>
{
  friend class SILBuilder;

  UnmanagedToRefInst(SILDebugLocation DebugLoc, SILValue Operand, SILType Ty)
      : UnaryInstructionBase(DebugLoc, Operand, Ty) {}
};

/// ThinToThickFunctionInst - Given a thin function reference, adds a null
/// context to convert the value to a thick function type.
class ThinToThickFunctionInst
  : public UnaryInstructionBase<ValueKind::ThinToThickFunctionInst,
                                ConversionInst>
{
  friend class SILBuilder;

  ThinToThickFunctionInst(SILDebugLocation DebugLoc, SILValue Operand,
                          SILType Ty)
      : UnaryInstructionBase(DebugLoc, Operand, Ty) {}

public:
  /// Return the callee of the thin_to_thick_function.
  ///
  /// This is not technically necessary, but from a symmetry perspective it
  /// makes sense to follow the lead of partial_apply which also creates
  /// closures.
  SILValue getCallee() const { return getOperand(); }
};

/// Given a thick metatype value, produces an Objective-C metatype
/// value.
class ThickToObjCMetatypeInst
  : public UnaryInstructionBase<ValueKind::ThickToObjCMetatypeInst,
                                ConversionInst>
{
  friend class SILBuilder;

  ThickToObjCMetatypeInst(SILDebugLocation DebugLoc, SILValue Operand,
                          SILType Ty)
      : UnaryInstructionBase(DebugLoc, Operand, Ty) {}
};

/// Given an Objective-C metatype value, produces a thick metatype
/// value.
class ObjCToThickMetatypeInst
  : public UnaryInstructionBase<ValueKind::ObjCToThickMetatypeInst,
                                ConversionInst>
{
  friend class SILBuilder;

  ObjCToThickMetatypeInst(SILDebugLocation DebugLoc, SILValue Operand,
                          SILType Ty)
      : UnaryInstructionBase(DebugLoc, Operand, Ty) {}
};

/// Given an Objective-C metatype value, convert it to an AnyObject value.
class ObjCMetatypeToObjectInst
  : public UnaryInstructionBase<ValueKind::ObjCMetatypeToObjectInst,
                                ConversionInst>
{
  friend class SILBuilder;

  ObjCMetatypeToObjectInst(SILDebugLocation DebugLoc, SILValue Operand,
                           SILType Ty)
      : UnaryInstructionBase(DebugLoc, Operand, Ty) {}
};

/// Given an Objective-C existential metatype value, convert it to an AnyObject
/// value.
class ObjCExistentialMetatypeToObjectInst
  : public UnaryInstructionBase<ValueKind::ObjCExistentialMetatypeToObjectInst,
                                ConversionInst>
{
  friend class SILBuilder;

  ObjCExistentialMetatypeToObjectInst(SILDebugLocation DebugLoc,
                                      SILValue Operand, SILType Ty)
      : UnaryInstructionBase(DebugLoc, Operand, Ty) {}
};

/// Return the Objective-C Protocol class instance for a protocol.
class ObjCProtocolInst : public SILInstruction
{
  friend class SILBuilder;

  ProtocolDecl *Proto;
  ObjCProtocolInst(SILDebugLocation DebugLoc, ProtocolDecl *Proto, SILType Ty)
      : SILInstruction(ValueKind::ObjCProtocolInst, DebugLoc, Ty),
        Proto(Proto) {}

public:
  ProtocolDecl *getProtocol() const { return Proto; }

  ArrayRef<Operand> getAllOperands() const { return {}; }
  MutableArrayRef<Operand> getAllOperands() { return {}; }

  static bool classof(const ValueBase *V) {
    return V->getKind() == ValueKind::ObjCProtocolInst;
  }
};

/// Test that an address or reference type is not null.
class IsNonnullInst : public UnaryInstructionBase<ValueKind::IsNonnullInst> {
  friend class SILBuilder;

  IsNonnullInst(SILDebugLocation DebugLoc, SILValue Operand, SILType BoolTy)
      : UnaryInstructionBase(DebugLoc, Operand, BoolTy) {}
};
  

/// Perform an unconditional checked cast that aborts if the cast fails.
class UnconditionalCheckedCastInst
  : public UnaryInstructionBase<ValueKind::UnconditionalCheckedCastInst,
                                ConversionInst>
{
  friend class SILBuilder;

  UnconditionalCheckedCastInst(SILDebugLocation DebugLoc, SILValue Operand,
                               SILType DestTy)
      : UnaryInstructionBase(DebugLoc, Operand, DestTy) {}
};

/// Perform an unconditional checked cast that aborts if the cast fails.
/// The result of the checked cast is left in the destination address.
class UnconditionalCheckedCastAddrInst : public SILInstruction
{
  friend class SILBuilder;

  enum {
    /// the value being stored
    Src,
    /// the lvalue being stored to
    Dest
  };
  FixedOperandList<2> Operands;
  CastConsumptionKind ConsumptionKind;
  CanType SourceType;
  CanType TargetType;

  UnconditionalCheckedCastAddrInst(SILDebugLocation Loc,
                                   CastConsumptionKind consumption,
                                   SILValue src, CanType sourceType,
                                   SILValue dest, CanType targetType);

public:
  CastConsumptionKind getConsumptionKind() const { return ConsumptionKind; }

  SILValue getSrc() const { return Operands[Src].get(); }
  SILValue getDest() const { return Operands[Dest].get(); }

  /// Returns the formal type of the source value.
  CanType getSourceType() const { return SourceType; }

  /// Returns the formal target type.
  CanType getTargetType() const { return TargetType; }

  ArrayRef<Operand> getAllOperands() const { return Operands.asArray(); }
  MutableArrayRef<Operand> getAllOperands() { return Operands.asArray(); }

  static bool classof(const ValueBase *V) {
    return V->getKind() == ValueKind::UnconditionalCheckedCastAddrInst;
  }
};

/// StructInst - Represents a constructed loadable struct.
class StructInst : public SILInstruction {
  friend class SILBuilder;

  TailAllocatedOperandList<0> Operands;

  /// Because of the storage requirements of StructInst, object
  /// creation goes through 'create()'.
  StructInst(SILDebugLocation DebugLoc, SILType Ty,
             ArrayRef<SILValue> Elements);

  /// Construct a StructInst.
  static StructInst *create(SILDebugLocation DebugLoc, SILType Ty,
                            ArrayRef<SILValue> Elements, SILFunction &F);

public:
  /// The elements referenced by this StructInst.
  MutableArrayRef<Operand> getElementOperands() {
    return Operands.getDynamicAsArray();
  }

  /// The elements referenced by this StructInst.
  OperandValueArrayRef getElements() const {
    return Operands.getDynamicValuesAsArray();
  }

  ArrayRef<Operand> getAllOperands() const { return Operands.asArray(); }
  MutableArrayRef<Operand> getAllOperands() { return Operands.asArray(); }

  SILValue getFieldValue(const VarDecl *V) const {
    return getOperandForField(V)->get();
  }

  /// Return the Operand associated with the given VarDecl.
  const Operand *getOperandForField(const VarDecl *V) const {
    return const_cast<StructInst*>(this)->getOperandForField(V);
  }

  Operand *getOperandForField(const VarDecl *V) {
    // If V is null or is computed, there is no operand associated with it.
    assert(V && V->hasStorage() &&
           "getOperandForField only works with stored fields");

    StructDecl *S = getStructDecl();

    NominalTypeDecl::StoredPropertyRange Range = S->getStoredProperties();
    unsigned Index = 0;
    for (auto I = Range.begin(), E = Range.end(); I != E; ++I, ++Index)
      if (V == *I)
        return &getAllOperands()[Index];

    // Did not find a matching VarDecl, return nullptr.
    return nullptr;
  }

  /// Search the operands of this struct for a unique non-trivial field. If we
  /// find it, return it. Otherwise return SILValue().
  SILValue getUniqueNonTrivialFieldValue() {
    SILModule &Mod = getModule();
    ArrayRef<Operand> Ops = getAllOperands();

    Optional<unsigned> Index;
    // For each operand...
    for (unsigned i = 0, e = Ops.size(); i != e; ++i) {
      // If the operand is not trivial...
      if (!Ops[i].get()->getType().isTrivial(Mod)) {
        // And we have not found an Index yet, set index to i and continue.
        if (!Index.hasValue()) {
          Index = i;
          continue;
        }

        // Otherwise, we have two values that are non-trivial. Bail.
        return SILValue();
      }
    }

    // If we did not find an index, return an empty SILValue.
    if (!Index.hasValue())
      return SILValue();

    // Otherwise, return the value associated with index.
    return Ops[Index.getValue()].get();
  }

  StructDecl *getStructDecl() const {
    auto s = getType().getStructOrBoundGenericStruct();
    assert(s && "A struct should always have a StructDecl associated with it");
    return s;
  }

  static bool classof(const ValueBase *V) {
    return V->getKind() == ValueKind::StructInst;
  }
};

/// RefCountingInst - An abstract class of instructions which
/// manipulate the reference count of their object operand.
class RefCountingInst : public SILInstruction {
protected:
  RefCountingInst(ValueKind Kind, SILDebugLocation DebugLoc)
      : SILInstruction(Kind, DebugLoc) {}

public:
  static bool classof(const ValueBase *V) {
    return V->getKind() >= ValueKind::First_RefCountingInst &&
           V->getKind() <= ValueKind::Last_RefCountingInst;
  }
};

/// RetainValueInst - Copies a loadable value.
class RetainValueInst : public UnaryInstructionBase<ValueKind::RetainValueInst,
                                                    RefCountingInst,
                                                    /*HasValue*/ false> {
  friend class SILBuilder;

  RetainValueInst(SILDebugLocation DebugLoc, SILValue operand)
      : UnaryInstructionBase(DebugLoc, operand) {}
};

/// ReleaseValueInst - Destroys a loadable value.
class ReleaseValueInst : public UnaryInstructionBase<ValueKind::ReleaseValueInst,
                                                     RefCountingInst,
                                                     /*HasValue*/ false> {
  friend class SILBuilder;

  ReleaseValueInst(SILDebugLocation DebugLoc, SILValue operand)
      : UnaryInstructionBase(DebugLoc, operand) {}
};

/// Transfers ownership of a loadable value to the current autorelease pool.
class AutoreleaseValueInst
                  : public UnaryInstructionBase<ValueKind::AutoreleaseValueInst,
                                                RefCountingInst,
                                                /*HasValue*/ false> {
  friend class SILBuilder;

  AutoreleaseValueInst(SILDebugLocation DebugLoc, SILValue operand)
      : UnaryInstructionBase(DebugLoc, operand) {}
};

/// StrongPinInst - Ensure that the operand is retained and pinned, if
/// not by this operation then by some enclosing pin.
///
/// Transformations must not do anything which reorders pin and unpin
/// operations.  (This should generally be straightforward, as pin and
/// unpin may be conservatively assumed to have arbitrary
/// side-effects.)
class StrongPinInst
  : public UnaryInstructionBase<ValueKind::StrongPinInst, SILInstruction,
                                /*HasResult*/ true>
{
  friend class SILBuilder;

  StrongPinInst(SILDebugLocation DebugLoc, SILValue operand);
};

/// StrongUnpinInst - Given that the operand is the result of a
/// strong_pin instruction, unpin it.
class StrongUnpinInst
  : public UnaryInstructionBase<ValueKind::StrongUnpinInst, SILInstruction,
                                /*HasResult*/ false>
{
  friend class SILBuilder;

  StrongUnpinInst(SILDebugLocation DebugLoc, SILValue operand)
      : UnaryInstructionBase(DebugLoc, operand) {}
};

/// TupleInst - Represents a constructed loadable tuple.
class TupleInst : public SILInstruction {
  friend class SILBuilder;

  TailAllocatedOperandList<0> Operands;

  /// Because of the storage requirements of TupleInst, object
  /// creation goes through 'create()'.
  TupleInst(SILDebugLocation DebugLoc, SILType Ty,
            ArrayRef<SILValue> Elements);

  /// Construct a TupleInst.
  static TupleInst *create(SILDebugLocation DebugLoc, SILType Ty,
                           ArrayRef<SILValue> Elements, SILFunction &F);

public:
  /// The elements referenced by this TupleInst.
  MutableArrayRef<Operand> getElementOperands() {
    return Operands.getDynamicAsArray();
  }

  /// The elements referenced by this TupleInst.
  OperandValueArrayRef getElements() const {
    return Operands.getDynamicValuesAsArray();
  }

  /// Return the i'th value referenced by this TupleInst.
  SILValue getElement(unsigned i) const {
    return getElements()[i];
  }

  ArrayRef<Operand> getAllOperands() const { return Operands.asArray(); }
  MutableArrayRef<Operand> getAllOperands() { return Operands.asArray(); }

  static bool classof(const ValueBase *V) {
    return V->getKind() == ValueKind::TupleInst;
  }

  TupleType *getTupleType() const {
    return getType().getSwiftRValueType()->castTo<TupleType>();
  }

  /// Search the operands of this tuple for a unique non-trivial elt. If we find
  /// it, return it. Otherwise return SILValue().
  SILValue getUniqueNonTrivialElt() {
    SILModule &Mod = getModule();
    ArrayRef<Operand> Ops = getAllOperands();

    Optional<unsigned> Index;
    // For each operand...
    for (unsigned i = 0, e = Ops.size(); i != e; ++i) {
      // If the operand is not trivial...
      if (!Ops[i].get()->getType().isTrivial(Mod)) {
        // And we have not found an Index yet, set index to i and continue.
        if (!Index.hasValue()) {
          Index = i;
          continue;
        }

        // Otherwise, we have two values that are non-trivial. Bail.
        return SILValue();
      }
    }

    // If we did not find an index, return an empty SILValue.
    if (!Index.hasValue())
      return SILValue();

    // Otherwise, return the value associated with index.
    return Ops[Index.getValue()].get();
  }
};

/// Represents a loadable enum constructed from one of its
/// elements.
class EnumInst : public SILInstruction {
  friend class SILBuilder;

  Optional<FixedOperandList<1>> OptionalOperand;
  EnumElementDecl *Element;

  EnumInst(SILDebugLocation DebugLoc, SILValue Operand,
           EnumElementDecl *Element, SILType ResultTy)
      : SILInstruction(ValueKind::EnumInst, DebugLoc, ResultTy),
        Element(Element) {
    if (Operand) {
      OptionalOperand.emplace(this, Operand);
    }
  }

public:
  EnumElementDecl *getElement() const { return Element; }

  bool hasOperand() const { return OptionalOperand.hasValue(); }
  SILValue getOperand() const { return OptionalOperand->asValueArray()[0]; }

  ArrayRef<Operand> getAllOperands() const {
    return OptionalOperand ? OptionalOperand->asArray() : ArrayRef<Operand>{};
  }

  MutableArrayRef<Operand> getAllOperands() {
    return OptionalOperand
      ? OptionalOperand->asArray() : MutableArrayRef<Operand>{};
  }

  static bool classof(const ValueBase *V) {
    return V->getKind() == ValueKind::EnumInst;
  }
};

/// Unsafely project the data for an enum case out of an enum without checking
/// the tag.
class UncheckedEnumDataInst
  : public UnaryInstructionBase<ValueKind::UncheckedEnumDataInst>
{
  friend class SILBuilder;

  EnumElementDecl *Element;

  UncheckedEnumDataInst(SILDebugLocation DebugLoc, SILValue Operand,
                        EnumElementDecl *Element, SILType ResultTy)
      : UnaryInstructionBase(DebugLoc, Operand, ResultTy), Element(Element) {}

public:
  EnumElementDecl *getElement() const { return Element; }

  EnumDecl *getEnumDecl() const {
    auto *E = getOperand()->getType().getEnumOrBoundGenericEnum();
    assert(E && "Operand of unchecked_enum_data must be of enum type");
    return E;
  }

  unsigned getElementNo() const {
    unsigned i = 0;
    for (EnumElementDecl *E : getEnumDecl()->getAllElements()) {
      if (E == Element)
        return i;
      ++i;
    }
    llvm_unreachable("An unchecked_enum_data's enumdecl should have at least "
                     "on element, the element that is being extracted");
  }
};

/// Projects the address of the data for a case inside an uninitialized enum in
/// order to initialize the payload for that case.
class InitEnumDataAddrInst
  : public UnaryInstructionBase<ValueKind::InitEnumDataAddrInst>
{
  friend class SILBuilder;

  EnumElementDecl *Element;

  InitEnumDataAddrInst(SILDebugLocation DebugLoc, SILValue Operand,
                       EnumElementDecl *Element, SILType ResultTy)
      : UnaryInstructionBase(DebugLoc, Operand, ResultTy), Element(Element) {}

public:
  EnumElementDecl *getElement() const { return Element; }
};

/// InjectEnumAddrInst - Tags an enum as containing a case. The data for
/// that case, if any, must have been written into the enum first.
class InjectEnumAddrInst
  : public UnaryInstructionBase<ValueKind::InjectEnumAddrInst,
                                SILInstruction,
                                /*HAS_RESULT*/ false>
{
  friend class SILBuilder;

  EnumElementDecl *Element;

  InjectEnumAddrInst(SILDebugLocation DebugLoc, SILValue Operand,
                     EnumElementDecl *Element)
      : UnaryInstructionBase(DebugLoc, Operand), Element(Element) {}

public:
  EnumElementDecl *getElement() const { return Element; }
};

/// Invalidate an enum value and take ownership of its payload data
/// without moving it in memory.
class UncheckedTakeEnumDataAddrInst
  : public UnaryInstructionBase<ValueKind::UncheckedTakeEnumDataAddrInst>
{
  friend class SILBuilder;

  EnumElementDecl *Element;

  UncheckedTakeEnumDataAddrInst(SILDebugLocation DebugLoc, SILValue Operand,
                                EnumElementDecl *Element, SILType ResultTy)
      : UnaryInstructionBase(DebugLoc, Operand, ResultTy), Element(Element) {}

public:
  EnumElementDecl *getElement() const { return Element; }

  EnumDecl *getEnumDecl() const {
    auto *E = getOperand()->getType().getEnumOrBoundGenericEnum();
    assert(E && "Operand of unchecked_take_enum_data_addr must be of enum"
                " type");
    return E;
  }

  unsigned getElementNo() const {
    unsigned i = 0;
    for (EnumElementDecl *E : getEnumDecl()->getAllElements()) {
      if (E == Element)
        return i;
      ++i;
    }
    llvm_unreachable(
        "An unchecked_enum_data_addr's enumdecl should have at least "
        "on element, the element that is being extracted");
  }
};

// Base class of all select instructions like select_enum, select_value, etc.
// The template parameter represents a type of case values to be compared
// with the operand of a select instruction.
template <class Derived, class T>
class SelectInstBase : public SILInstruction {
protected:
  unsigned NumCases : 31;
  unsigned HasDefault : 1;

  /// The first operand is the operand of select_xxx instruction. The rest of
  /// the operands are the case values and results of a select instruction.
  TailAllocatedOperandList<1> Operands;

public:
  SelectInstBase(ValueKind kind, SILDebugLocation DebugLoc, SILType type,
                 unsigned numCases, bool hasDefault,
                 ArrayRef<SILValue> operands, SILValue operand)
      : SILInstruction(kind, DebugLoc, type), NumCases(numCases),
        HasDefault(hasDefault), Operands(this, operands, operand) {}

  SILValue getOperand() const { return Operands[0].get(); }

  ArrayRef<Operand> getAllOperands() const { return Operands.asArray(); }
  MutableArrayRef<Operand> getAllOperands() { return Operands.asArray(); }

  std::pair<T, SILValue> getCase(unsigned i) {
    return static_cast<const Derived *>(this)->getCase(i);
  }

  unsigned getNumCases() const { return NumCases; }

  bool hasDefault() const { return HasDefault; }

  SILValue getDefaultResult() const {
    return static_cast<const Derived *>(this)->getDefaultResult();
  }
};

/// Common base class for the select_enum and select_enum_addr instructions,
/// which select one of a set of possible results based on the case of an enum.
class SelectEnumInstBase
    : public SelectInstBase<SelectEnumInstBase, EnumElementDecl *> {
  // Tail-allocated after the operands is an array of `NumCases`
  // EnumElementDecl* pointers, referencing the case discriminators for each
  // operand.
  
  EnumElementDecl **getCaseBuf() {
    return reinterpret_cast<EnumElementDecl**>(Operands.asArray().end());
  }
  EnumElementDecl * const* getCaseBuf() const {
    return reinterpret_cast<EnumElementDecl* const*>(Operands.asArray().end());
  }

protected:
  SelectEnumInstBase(
      ValueKind Kind, SILDebugLocation DebugLoc, SILValue Enum, SILType Type,
      SILValue DefaultValue,
      ArrayRef<std::pair<EnumElementDecl *, SILValue>> CaseValues);

  template <typename SELECT_ENUM_INST>
  static SELECT_ENUM_INST *
  createSelectEnum(SILDebugLocation DebugLoc, SILValue Enum, SILType Type,
                   SILValue DefaultValue,
                   ArrayRef<std::pair<EnumElementDecl *, SILValue>> CaseValues,
                   SILFunction &F);

public:
  SILValue getEnumOperand() const { return getOperand(); }
  
  std::pair<EnumElementDecl*, SILValue>
  getCase(unsigned i) const {
    assert(i < NumCases && "case out of bounds");
    return std::make_pair(getCaseBuf()[i], Operands[i+1].get());
  }
  
  /// Return the value that will be used as the result for the specified enum
  /// case.
  SILValue getCaseResult(EnumElementDecl *D) {
    for (unsigned i = 0, e = getNumCases(); i != e; ++i) {
      auto Entry = getCase(i);
      if (Entry.first == D) return Entry.second;
    }
    // select_enum is required to be fully covered, so return the default if we
    // didn't find anything.
    return getDefaultResult();
  }
  
  /// \brief If the default refers to exactly one case decl, return it.
  NullablePtr<EnumElementDecl> getUniqueCaseForDefault();

  SILValue getDefaultResult() const {
    assert(HasDefault && "doesn't have a default");
    return Operands[NumCases + 1].get();
  }

  /// If there is a single case that returns a literal "true" value (an
  /// "integer_literal $Builtin.Int1, 1" value), return it.
  ///
  /// FIXME: This is used to interoperate with passes that reasoned about the
  /// old enum_is_tag insn. Ideally those passes would become general enough
  /// not to need this.
  NullablePtr<EnumElementDecl> getSingleTrueElement() const;
};
  
/// Select one of a set of values based on the case of an enum.
class SelectEnumInst : public SelectEnumInstBase {
  friend class SILBuilder;

private:
  friend class SelectEnumInstBase;

  SelectEnumInst(SILDebugLocation DebugLoc, SILValue Operand, SILType Type,
                 SILValue DefaultValue,
                 ArrayRef<std::pair<EnumElementDecl *, SILValue>> CaseValues)
      : SelectEnumInstBase(ValueKind::SelectEnumInst, DebugLoc, Operand, Type,
                           DefaultValue, CaseValues) {}

  static SelectEnumInst *
  create(SILDebugLocation DebugLoc, SILValue Operand, SILType Type,
         SILValue DefaultValue,
         ArrayRef<std::pair<EnumElementDecl *, SILValue>> CaseValues,
         SILFunction &F);

public:
  static bool classof(const ValueBase *V) {
    return V->getKind() == ValueKind::SelectEnumInst;
  }
};

/// Select one of a set of values based on the case of an enum.
class SelectEnumAddrInst : public SelectEnumInstBase {
  friend class SILBuilder;
  friend class SelectEnumInstBase;

  SelectEnumAddrInst(
      SILDebugLocation DebugLoc, SILValue Operand, SILType Type,
      SILValue DefaultValue,
      ArrayRef<std::pair<EnumElementDecl *, SILValue>> CaseValues)
      : SelectEnumInstBase(ValueKind::SelectEnumAddrInst, DebugLoc, Operand,
                           Type, DefaultValue, CaseValues) {}

  static SelectEnumAddrInst *
  create(SILDebugLocation DebugLoc, SILValue Operand, SILType Type,
         SILValue DefaultValue,
         ArrayRef<std::pair<EnumElementDecl *, SILValue>> CaseValues,
         SILFunction &F);

public:
  static bool classof(const ValueBase *V) {
    return V->getKind() == ValueKind::SelectEnumAddrInst;
  }
};

/// Select on a value of a builtin integer type.
class SelectValueInst : public SelectInstBase<SelectValueInst, SILValue> {
  friend class SILBuilder;

  SelectValueInst(SILDebugLocation DebugLoc, SILValue Operand, SILType Type,
                  SILValue DefaultResult,
                  ArrayRef<SILValue> CaseValuesAndResults);

  static SelectValueInst *
  create(SILDebugLocation DebugLoc, SILValue Operand, SILType Type,
         SILValue DefaultValue,
         ArrayRef<std::pair<SILValue, SILValue>> CaseValues, SILFunction &F);

  OperandValueArrayRef getCaseBuf() const {
    return Operands.getDynamicValuesAsArray();
  }

public:
  ~SelectValueInst();

  std::pair<SILValue, SILValue>
  getCase(unsigned i) const {
    assert(i < NumCases && "case out of bounds");
    return {getCaseBuf()[i*2], getCaseBuf()[i*2+1]};
  }

  SILValue getDefaultResult() const {
    assert(HasDefault && "doesn't have a default");
    return getCaseBuf()[NumCases*2];
  }

  static bool classof(const ValueBase *V) {
    return V->getKind() == ValueKind::SelectValueInst;
  }
};

/// MetatypeInst - Represents the production of an instance of a given metatype
/// named statically.
class MetatypeInst : public SILInstruction {
  friend class SILBuilder;

  /// Constructs a MetatypeInst
  MetatypeInst(SILDebugLocation DebugLoc, SILType Metatype);

public:

  ArrayRef<Operand> getAllOperands() const { return {}; }
  MutableArrayRef<Operand> getAllOperands() { return {}; }

  static bool classof(const ValueBase *V) {
    return V->getKind() == ValueKind::MetatypeInst;
  }
};

/// Represents loading a dynamic metatype from a value.
class ValueMetatypeInst
  : public UnaryInstructionBase<ValueKind::ValueMetatypeInst>
{
  friend class SILBuilder;

  ValueMetatypeInst(SILDebugLocation DebugLoc, SILType Metatype, SILValue Base)
      : UnaryInstructionBase(DebugLoc, Base, Metatype) {}
};

/// ExistentialMetatype - Represents loading a dynamic metatype from an
/// existential container.
class ExistentialMetatypeInst
  : public UnaryInstructionBase<ValueKind::ExistentialMetatypeInst>
{
  friend class SILBuilder;

  ExistentialMetatypeInst(SILDebugLocation DebugLoc, SILType Metatype,
                          SILValue Base)
      : UnaryInstructionBase(DebugLoc, Base, Metatype) {}
};

/// Extract a numbered element out of a value of tuple type.
class TupleExtractInst
  : public UnaryInstructionBase<ValueKind::TupleExtractInst>
{
  friend class SILBuilder;

  unsigned FieldNo;

  TupleExtractInst(SILDebugLocation DebugLoc, SILValue Operand,
                   unsigned FieldNo, SILType ResultTy)
      : UnaryInstructionBase(DebugLoc, Operand, ResultTy), FieldNo(FieldNo) {}

public:
  unsigned getFieldNo() const { return FieldNo; }

  TupleType *getTupleType() const {
    return getOperand()->getType().getSwiftRValueType()->castTo<TupleType>();
  }

  unsigned getNumTupleElts() const {
    return getTupleType()->getNumElements();
  }

  /// Returns true if this is a trivial result of a tuple that is non-trivial
  /// and represents one RCID.
  bool isTrivialEltOfOneRCIDTuple() const;
  bool isEltOnlyNonTrivialElt() const;
};

/// Derive the address of a numbered element from the address of a tuple.
class TupleElementAddrInst
  : public UnaryInstructionBase<ValueKind::TupleElementAddrInst>
{
  friend class SILBuilder;

  unsigned FieldNo;

  TupleElementAddrInst(SILDebugLocation DebugLoc, SILValue Operand,
                       unsigned FieldNo, SILType ResultTy)
      : UnaryInstructionBase(DebugLoc, Operand, ResultTy), FieldNo(FieldNo) {}

public:
  unsigned getFieldNo() const { return FieldNo; }


  TupleType *getTupleType() const {
    return getOperand()->getType().getSwiftRValueType()->castTo<TupleType>();
  }
};

/// Extract a physical, fragile field out of a value of struct type.
class StructExtractInst
  : public UnaryInstructionBase<ValueKind::StructExtractInst>
{
  friend class SILBuilder;

  VarDecl *Field;

  StructExtractInst(SILDebugLocation DebugLoc, SILValue Operand,
                    VarDecl *Field, SILType ResultTy)
      : UnaryInstructionBase(DebugLoc, Operand, ResultTy), Field(Field) {}

public:
  VarDecl *getField() const { return Field; }

  unsigned getFieldNo() const {
    unsigned i = 0;
    for (VarDecl *D : getStructDecl()->getStoredProperties()) {
      if (Field == D)
        return i;
      ++i;
    }
    llvm_unreachable("A struct_extract's structdecl has at least 1 field, the "
                     "field of the struct_extract.");
  }

  StructDecl *getStructDecl() const {
    auto s = getOperand()->getType().getStructOrBoundGenericStruct();
    assert(s);
    return s;
  }

  /// Returns true if this is a trivial result of a struct that is non-trivial
  /// and represents one RCID.
  bool isTrivialFieldOfOneRCIDStruct() const;

  /// Return true if we are extracting the only non-trivial field of out parent
  /// struct. This implies that a ref count operation on the aggregate is
  /// equivalent to a ref count operation on this field.
  bool isFieldOnlyNonTrivialField() const;
};

/// Derive the address of a physical field from the address of a struct.
class StructElementAddrInst
  : public UnaryInstructionBase<ValueKind::StructElementAddrInst>
{
  friend class SILBuilder;

  VarDecl *Field;

  StructElementAddrInst(SILDebugLocation DebugLoc, SILValue Operand,
                        VarDecl *Field, SILType ResultTy)
      : UnaryInstructionBase(DebugLoc, Operand, ResultTy), Field(Field) {}

public:
  VarDecl *getField() const { return Field; }

  unsigned getFieldNo() const {
    unsigned i = 0;
    for (auto *D : getStructDecl()->getStoredProperties()) {
      if (Field == D)
        return i;
      ++i;
    }
    llvm_unreachable("A struct_element_addr's structdecl has at least 1 field, "
                     "the field of the struct_element_addr.");
  }

  StructDecl *getStructDecl() const {
    auto s = getOperand()->getType().getStructOrBoundGenericStruct();
    assert(s);
    return s;
  }
};

/// RefElementAddrInst - Derive the address of a named element in a reference
/// type instance.
class RefElementAddrInst
  : public UnaryInstructionBase<ValueKind::RefElementAddrInst>
{
  friend class SILBuilder;

  VarDecl *Field;

  RefElementAddrInst(SILDebugLocation DebugLoc, SILValue Operand,
                     VarDecl *Field, SILType ResultTy)
      : UnaryInstructionBase(DebugLoc, Operand, ResultTy), Field(Field) {}

public:
  VarDecl *getField() const { return Field; }

  unsigned getFieldNo() const {
    unsigned i = 0;
    for (auto *D : getClassDecl()->getStoredProperties()) {
      if (Field == D)
        return i;
      ++i;
    }
    llvm_unreachable("A ref_element_addr's classdecl has at least 1 field, the "
                     "field of the ref_element_addr.");
  }

  ClassDecl *getClassDecl() const {
    auto s = getOperand()->getType().getClassOrBoundGenericClass();
    assert(s);
    return s;
  }
};

/// MethodInst - Abstract base for instructions that implement dynamic
/// method lookup.
class MethodInst : public SILInstruction {
  SILDeclRef Member;
  bool Volatile;
public:
  MethodInst(ValueKind Kind, SILDebugLocation DebugLoc, SILType Ty,
             SILDeclRef Member, bool Volatile = false)
      : SILInstruction(Kind, DebugLoc, Ty), Member(Member), Volatile(Volatile) {
  }

  SILDeclRef getMember() const { return Member; }

  /// True if this dynamic dispatch is semantically required.
  bool isVolatile() const { return Volatile; }

  static bool classof(const ValueBase *V) {
    return V->getKind() >= ValueKind::First_MethodInst &&
      V->getKind() <= ValueKind::Last_MethodInst;
  }
};

/// ClassMethodInst - Given the address of a value of class type and a method
/// constant, extracts the implementation of that method for the dynamic
/// instance type of the class.
class ClassMethodInst
  : public UnaryInstructionBase<ValueKind::ClassMethodInst, MethodInst>
{
  friend class SILBuilder;

  ClassMethodInst(SILDebugLocation DebugLoc, SILValue Operand,
                  SILDeclRef Member, SILType Ty, bool Volatile = false)
      : UnaryInstructionBase(DebugLoc, Operand, Ty, Member, Volatile) {}
};

/// SuperMethodInst - Given the address of a value of class type and a method
/// constant, extracts the implementation of that method for the superclass of
/// the static type of the class.
class SuperMethodInst
  : public UnaryInstructionBase<ValueKind::SuperMethodInst, MethodInst>
{
  friend class SILBuilder;

  SuperMethodInst(SILDebugLocation DebugLoc, SILValue Operand,
                  SILDeclRef Member, SILType Ty, bool Volatile = false)
      : UnaryInstructionBase(DebugLoc, Operand, Ty, Member, Volatile) {}
};

/// WitnessMethodInst - Given a type, a protocol conformance,
/// and a protocol method constant, extracts the implementation of that method
/// for the type.
/// If this witness_method is on an opened existential type it needs the opened
/// value as operand.
class WitnessMethodInst : public MethodInst {
  friend class SILBuilder;

  CanType LookupType;
  ProtocolConformanceRef Conformance;
  Optional<FixedOperandList<1>> OptionalOperand;

  WitnessMethodInst(SILDebugLocation DebugLoc, CanType LookupType,
                    ProtocolConformanceRef Conformance, SILDeclRef Member,
                    SILType Ty, SILValue OpenedExistential,
                    bool Volatile = false)
      : MethodInst(ValueKind::WitnessMethodInst, DebugLoc, Ty, Member,
                   Volatile),
        LookupType(LookupType), Conformance(Conformance) {
    if (OpenedExistential)
      OptionalOperand.emplace(this, OpenedExistential);
  }

  static WitnessMethodInst *
  create(SILDebugLocation DebugLoc, CanType LookupType,
         ProtocolConformanceRef Conformance, SILDeclRef Member, SILType Ty,
         SILFunction *Parent, SILValue OpenedExistential,
         bool Volatile = false);

public:

  CanType getLookupType() const { return LookupType; }
  ProtocolDecl *getLookupProtocol() const {
    return getMember().getDecl()->getDeclContext()
             ->getAsProtocolOrProtocolExtensionContext();
  }
  ProtocolConformanceRef getConformance() const { return Conformance; }

  /// Get a representation of the lookup type as a substitution of the
  /// protocol's Self archetype.
  Substitution getSelfSubstitution() const {
    return Substitution{getLookupType(), Conformance};
  }

  bool hasOperand() const { return OptionalOperand.hasValue(); }
  SILValue getOperand() const {
    assert(hasOperand() && "Missing operand");
    return OptionalOperand->asValueArray()[0];
  }

  ArrayRef<Operand> getAllOperands() const {
    return OptionalOperand ? OptionalOperand->asArray() : ArrayRef<Operand>{};
  }

  MutableArrayRef<Operand> getAllOperands() {
    return OptionalOperand ? OptionalOperand->asArray()
                           : MutableArrayRef<Operand>{};
  }

  static bool classof(const ValueBase *V) {
    return V->getKind() == ValueKind::WitnessMethodInst;
  }
};

/// Given the address of a value of AnyObject protocol type and a method
/// constant referring to some Objective-C method, performs dynamic method
/// lookup to extract the implementation of that method. This method lookup
/// can fail at run-time
class DynamicMethodInst
  : public UnaryInstructionBase<ValueKind::DynamicMethodInst, MethodInst>
{
  friend class SILBuilder;

  DynamicMethodInst(SILDebugLocation DebugLoc, SILValue Operand,
                    SILDeclRef Member, SILType Ty, bool Volatile = false)
      : UnaryInstructionBase(DebugLoc, Operand, Ty, Member, Volatile) {}
};

/// Given the address of an existential, "opens" the
/// existential by returning a pointer to a fresh archetype T, which also
/// captures the (dynamic) conformances.
class OpenExistentialAddrInst
  : public UnaryInstructionBase<ValueKind::OpenExistentialAddrInst>
{
  friend class SILBuilder;

  OpenExistentialAddrInst(SILDebugLocation DebugLoc, SILValue Operand,
                          SILType SelfTy)
      : UnaryInstructionBase(DebugLoc, Operand, SelfTy) {}
};

/// Given a class existential, "opens" the
/// existential by returning a pointer to a fresh archetype T, which also
/// captures the (dynamic) conformances.
class OpenExistentialRefInst
  : public UnaryInstructionBase<ValueKind::OpenExistentialRefInst>
{
  friend class SILBuilder;

  OpenExistentialRefInst(SILDebugLocation DebugLoc, SILValue Operand,
                         SILType Ty)
      : UnaryInstructionBase(DebugLoc, Operand, Ty) {}
};

/// Given an existential metatype,
/// "opens" the existential by returning a pointer to a fresh
/// archetype metatype T.Type, which also captures the (dynamic)
/// conformances.
class OpenExistentialMetatypeInst
  : public UnaryInstructionBase<ValueKind::OpenExistentialMetatypeInst>
{
  friend class SILBuilder;

  OpenExistentialMetatypeInst(SILDebugLocation DebugLoc, SILValue operand,
                              SILType ty)
      : UnaryInstructionBase(DebugLoc, operand, ty) {}
};

/// Given a boxed existential container,
/// "opens" the existential by returning a pointer to a fresh
/// archetype T, which also captures the (dynamic) conformances.
class OpenExistentialBoxInst
  : public UnaryInstructionBase<ValueKind::OpenExistentialBoxInst>
{
  friend class SILBuilder;

  OpenExistentialBoxInst(SILDebugLocation DebugLoc, SILValue operand,
                         SILType ty)
      : UnaryInstructionBase(DebugLoc, operand, ty) {}
};

/// Given an address to an uninitialized buffer of
/// a protocol type, initializes its existential container to contain a concrete
/// value of the given type, and returns the address of the uninitialized
/// concrete value inside the existential container.
class InitExistentialAddrInst
  : public UnaryInstructionBase<ValueKind::InitExistentialAddrInst>
{
  friend class SILBuilder;

  CanType ConcreteType;
  ArrayRef<ProtocolConformanceRef> Conformances;

  InitExistentialAddrInst(SILDebugLocation DebugLoc, SILValue Existential,
                          CanType ConcreteType, SILType ConcreteLoweredType,
                          ArrayRef<ProtocolConformanceRef> Conformances)
      : UnaryInstructionBase(DebugLoc, Existential,
                             ConcreteLoweredType.getAddressType()),
        ConcreteType(ConcreteType), Conformances(Conformances) {}

  static InitExistentialAddrInst *
  create(SILDebugLocation DebugLoc, SILValue Existential, CanType ConcreteType,
         SILType ConcreteLoweredType,
         ArrayRef<ProtocolConformanceRef> Conformances, SILFunction *Parent);

public:
  ArrayRef<ProtocolConformanceRef> getConformances() const {
    return Conformances;
  }
  
  CanType getFormalConcreteType() const {
    return ConcreteType;
  }

  SILType getLoweredConcreteType() const {
    return getType();
  }
};

/// InitExistentialRefInst - Given a class instance reference and a set of
/// conformances, creates a class existential value referencing the
/// class instance.
class InitExistentialRefInst
  : public UnaryInstructionBase<ValueKind::InitExistentialRefInst>
{
  friend class SILBuilder;

  CanType ConcreteType;
  ArrayRef<ProtocolConformanceRef> Conformances;

  InitExistentialRefInst(SILDebugLocation DebugLoc, SILType ExistentialType,
                         CanType FormalConcreteType, SILValue Instance,
                         ArrayRef<ProtocolConformanceRef> Conformances)
      : UnaryInstructionBase(DebugLoc, Instance, ExistentialType),
        ConcreteType(FormalConcreteType), Conformances(Conformances) {}

  static InitExistentialRefInst *
  create(SILDebugLocation DebugLoc, SILType ExistentialType,
         CanType ConcreteType, SILValue Instance,
         ArrayRef<ProtocolConformanceRef> Conformances, SILFunction *Parent);

public:
  CanType getFormalConcreteType() const {
    return ConcreteType;
  }

  ArrayRef<ProtocolConformanceRef> getConformances() const {
    return Conformances;
  }
};

/// InitExistentialMetatypeInst - Given a metatype reference and a set
/// of conformances, creates an existential metatype value referencing
/// the metatype.
class InitExistentialMetatypeInst final
  : public UnaryInstructionBase<ValueKind::InitExistentialMetatypeInst>,
    private llvm::TrailingObjects<InitExistentialMetatypeInst,
                                  ProtocolConformanceRef>
{
  friend TrailingObjects;
  friend class SILBuilder;

  unsigned NumConformances;

  InitExistentialMetatypeInst(SILDebugLocation DebugLoc,
                              SILType existentialMetatypeType,
                              SILValue metatype,
                              ArrayRef<ProtocolConformanceRef> conformances);

  static InitExistentialMetatypeInst *
  create(SILDebugLocation DebugLoc, SILType existentialMetatypeType,
         SILValue metatype, ArrayRef<ProtocolConformanceRef> conformances,
         SILFunction *parent);

public:
  /// Return the object type which was erased.  That is, if this
  /// instruction erases Decoder<T>.Type.Type to Printable.Type.Type,
  /// this method returns Decoder<T>.
  CanType getFormalErasedObjectType() const {
    CanType exType = getType().getSwiftRValueType();
    CanType concreteType = getOperand()->getType().getSwiftRValueType();
    while (auto exMetatype = dyn_cast<ExistentialMetatypeType>(exType)) {
      exType = exMetatype.getInstanceType();
      concreteType = cast<MetatypeType>(concreteType).getInstanceType();
    }
    assert(exType.isExistentialType());
    return concreteType;
  }

  ArrayRef<ProtocolConformanceRef> getConformances() const;
};

/// DeinitExistentialAddrInst - Given an address of an existential that has been
/// partially initialized with an InitExistentialAddrInst but whose value buffer
/// has not been initialized, deinitializes the existential and deallocates
/// the value buffer. This should only be used for partially-initialized
/// existentials; a fully-initialized existential can be destroyed with
/// DestroyAddrInst and deallocated with DeallocStackInst.
class DeinitExistentialAddrInst
  : public UnaryInstructionBase<ValueKind::DeinitExistentialAddrInst,
                                SILInstruction,
                                /*HAS_RESULT*/ false>
{
  friend class SILBuilder;

  DeinitExistentialAddrInst(SILDebugLocation DebugLoc, SILValue Existential)
      : UnaryInstructionBase(DebugLoc, Existential) {}
};

/// Projects the capture storage address from a @block_storage address.
class ProjectBlockStorageInst
  : public UnaryInstructionBase<ValueKind::ProjectBlockStorageInst,
                                SILInstruction>
{
  friend class SILBuilder;

  ProjectBlockStorageInst(SILDebugLocation DebugLoc, SILValue Operand,
                          SILType DestTy)
      : UnaryInstructionBase(DebugLoc, Operand, DestTy) {}
};

///

/// Initializes a block header, creating a block that
/// invokes a given thin cdecl function.
class InitBlockStorageHeaderInst : public SILInstruction {
  friend class SILBuilder;

  enum { BlockStorage, InvokeFunction };
  FixedOperandList<2> Operands;

  InitBlockStorageHeaderInst(SILDebugLocation DebugLoc, SILValue BlockStorage,
                             SILValue InvokeFunction, SILType BlockType)
      : SILInstruction(ValueKind::InitBlockStorageHeaderInst, DebugLoc,
                       BlockType),
        Operands(this, BlockStorage, InvokeFunction) {}

public:
  /// Get the block storage address to be initialized.
  SILValue getBlockStorage() const { return Operands[BlockStorage].get(); }
  /// Get the invoke function to form the block around.
  SILValue getInvokeFunction() const { return Operands[InvokeFunction].get(); }

  ArrayRef<Operand> getAllOperands() const { return Operands.asArray(); }
  MutableArrayRef<Operand> getAllOperands() { return Operands.asArray(); }

  static bool classof(const ValueBase *V) {
    return V->getKind() == ValueKind::InitBlockStorageHeaderInst;
  }
};

/// StrongRetainInst - Increase the strong reference count of an object.
class StrongRetainInst
  : public UnaryInstructionBase<ValueKind::StrongRetainInst,
                                RefCountingInst,
                                /*HAS_RESULT*/ false>
{
  friend class SILBuilder;

  StrongRetainInst(SILDebugLocation DebugLoc, SILValue Operand)
      : UnaryInstructionBase(DebugLoc, Operand) {}
};

/// StrongReleaseInst - Decrease the strong reference count of an object.
///
/// An object can be destroyed when its strong reference count is
/// zero.  It can be deallocated when both its strong reference and
/// weak reference counts reach zero.
class StrongReleaseInst
  : public UnaryInstructionBase<ValueKind::StrongReleaseInst,
                                RefCountingInst, /*HAS_RESULT*/ false>
{
  friend class SILBuilder;

  StrongReleaseInst(SILDebugLocation DebugLoc, SILValue Operand)
      : UnaryInstructionBase(DebugLoc, Operand) {}
};

/// StrongRetainUnownedInst - Increase the strong reference count of an object
/// and assert that it has not been deallocated.
///
/// The operand must be an @unowned type.
class StrongRetainUnownedInst :
    public UnaryInstructionBase<ValueKind::StrongRetainUnownedInst,
                                RefCountingInst, /*HAS_RESULT*/ false>
{
  friend class SILBuilder;

  StrongRetainUnownedInst(SILDebugLocation DebugLoc, SILValue operand)
      : UnaryInstructionBase(DebugLoc, operand) {}
};

/// UnownedRetainInst - Increase the unowned reference count of an object.
class UnownedRetainInst :
    public UnaryInstructionBase<ValueKind::UnownedRetainInst,
                                RefCountingInst, /*HAS_RESULT*/ false>
{
  friend class SILBuilder;

  UnownedRetainInst(SILDebugLocation DebugLoc, SILValue Operand)
      : UnaryInstructionBase(DebugLoc, Operand) {}
};

/// UnownedReleaseInst - Decrease the unowned reference count of an object.
class UnownedReleaseInst :
     public UnaryInstructionBase<ValueKind::UnownedReleaseInst,
                                 RefCountingInst, /*HAS_RESULT*/ false>
{
  friend class SILBuilder;

  UnownedReleaseInst(SILDebugLocation DebugLoc, SILValue Operand)
      : UnaryInstructionBase(DebugLoc, Operand) {}
};

/// FixLifetimeInst - An artificial use of a value for the purposes of ARC or
/// RVO optimizations.
class FixLifetimeInst :
  public UnaryInstructionBase<ValueKind::FixLifetimeInst,
                              SILInstruction, /*HAS_RESULT*/ false>
{
  friend class SILBuilder;

  FixLifetimeInst(SILDebugLocation DebugLoc, SILValue Operand)
      : UnaryInstructionBase(DebugLoc, Operand) {}
};

/// MarkDependenceInst - Marks that one value depends on another for
/// validity in a non-obvious way.
class MarkDependenceInst : public SILInstruction {
  friend class SILBuilder;

  enum { Value, Base };
  FixedOperandList<2> Operands;

  MarkDependenceInst(SILDebugLocation DebugLoc, SILValue value, SILValue base)
      : SILInstruction(ValueKind::MarkDependenceInst, DebugLoc,
                       value->getType()),
        Operands{this, value, base} {}

public:
  SILValue getValue() const { return Operands[Value].get(); }
  SILValue getBase() const { return Operands[Base].get(); }

  ArrayRef<Operand> getAllOperands() const { return Operands.asArray(); }
  MutableArrayRef<Operand> getAllOperands() { return Operands.asArray(); }

  static bool classof(const ValueBase *V) {
    return V->getKind() == ValueKind::MarkDependenceInst;
  }
};

/// Promote an Objective-C block that is on the stack to the heap, or simply
/// retain a block that is already on the heap.
class CopyBlockInst :
    public UnaryInstructionBase<ValueKind::CopyBlockInst,
                                SILInstruction, /*HAS_RESULT*/ true>
{
  friend class SILBuilder;

  CopyBlockInst(SILDebugLocation DebugLoc, SILValue operand)
      : UnaryInstructionBase(DebugLoc, operand, operand->getType()) {}
};

/// Given an object reference, return true iff it is non-nil and refers
/// to a native swift object with strong reference count of 1.
class IsUniqueInst : public UnaryInstructionBase<ValueKind::IsUniqueInst>
{
  friend class SILBuilder;

  IsUniqueInst(SILDebugLocation DebugLoc, SILValue Operand, SILType BoolTy)
      : UnaryInstructionBase(DebugLoc, Operand, BoolTy) {}
};

/// Given an object reference, return true iff it is non-nil and either refers
/// to a native swift object with strong reference count of 1 or refers to a
/// pinned object (for simultaneous access to multiple subobjects).
class IsUniqueOrPinnedInst :
    public UnaryInstructionBase<ValueKind::IsUniqueOrPinnedInst> {
  friend class SILBuilder;

  IsUniqueOrPinnedInst(SILDebugLocation DebugLoc, SILValue Operand,
                       SILType BoolTy)
      : UnaryInstructionBase(DebugLoc, Operand, BoolTy) {}
};

//===----------------------------------------------------------------------===//
// DeallocationInsts
//===----------------------------------------------------------------------===//

/// DeallocationInst - An abstract parent class for Dealloc{Stack, Box, Ref}.
class DeallocationInst : public SILInstruction {
protected:
  DeallocationInst(ValueKind Kind, SILDebugLocation DebugLoc)
      : SILInstruction(Kind, DebugLoc) {}

public:
  static bool classof(const ValueBase *V) {
    return V->getKind() >= ValueKind::First_DeallocationInst &&
      V->getKind() <= ValueKind::Last_DeallocationInst;
  }
};

/// DeallocStackInst - Deallocate stack memory allocated by alloc_stack.
class DeallocStackInst :
    public UnaryInstructionBase<ValueKind::DeallocStackInst, DeallocationInst,
                                /*HAS_RESULT*/ false> {
  friend class SILBuilder;

  DeallocStackInst(SILDebugLocation DebugLoc, SILValue operand)
      : UnaryInstructionBase(DebugLoc, operand) {}
};

/// Deallocate memory for a reference type instance from a destructor or
/// failure path of a constructor.
///
/// This does not destroy the referenced instance; it must be destroyed
/// first.
///
/// It is undefined behavior if the type of the operand does not match the
/// most derived type of the allocated instance.
class DeallocRefInst :
  public UnaryInstructionBase<ValueKind::DeallocRefInst, DeallocationInst,
                              /*HAS_RESULT*/ false>,
  public StackPromotable {
  friend class SILBuilder;

private:
  DeallocRefInst(SILDebugLocation DebugLoc, SILValue Operand,
                 bool canBeOnStack = false)
      : UnaryInstructionBase(DebugLoc, Operand), StackPromotable(canBeOnStack) {
  }
};

/// Deallocate memory for a reference type instance from a failure path of a
/// constructor.
///
/// The instance is assumed to have been partially initialized, with the
/// initialized portion being all instance variables in classes that are more
/// derived than the given metatype.
///
/// The metatype value can either be the static self type (in a designated
/// initializer) or a dynamic self type (in a convenience initializer).
class DeallocPartialRefInst : public DeallocationInst {
  friend class SILBuilder;

private:
  FixedOperandList<2> Operands;

  DeallocPartialRefInst(SILDebugLocation DebugLoc, SILValue Operand,
                        SILValue Metatype)
      : DeallocationInst(ValueKind::DeallocPartialRefInst, DebugLoc),
        Operands(this, Operand, Metatype) {}

public:
  ArrayRef<Operand> getAllOperands() const { return Operands.asArray(); }
  MutableArrayRef<Operand> getAllOperands() { return Operands.asArray(); }
  
  SILValue getInstance() const { return getOperand(0); }
  SILValue getMetatype() const { return getOperand(1); }

  static bool classof(const ValueBase *V) {
    return V->getKind() == ValueKind::DeallocPartialRefInst;
  }
};

/// Deallocate memory allocated for an unsafe value buffer.
class DeallocValueBufferInst :
  public UnaryInstructionBase<ValueKind::DeallocValueBufferInst,
                              DeallocationInst, /*HAS_RESULT*/ true> {
  friend class SILBuilder;

  SILType ValueType;

  DeallocValueBufferInst(SILDebugLocation DebugLoc, SILType valueType,
                         SILValue operand)
      : UnaryInstructionBase(DebugLoc, operand), ValueType(valueType) {}

public:
  SILType getValueType() const { return ValueType; }
};

/// Deallocate memory allocated for a boxed value created by an AllocBoxInst.
/// It is undefined behavior if the type of the boxed type does not match the
/// type the box was allocated for.
///
/// This does not destroy the boxed value instance; it must either be
/// uninitialized or have been manually destroyed.
class DeallocBoxInst :
  public UnaryInstructionBase<ValueKind::DeallocBoxInst, DeallocationInst,
                              /*HAS_RESULT*/ false>
{
  friend class SILBuilder;

  // TODO: The element type can be derived from a typed box.
  SILType ElementType;

  DeallocBoxInst(SILDebugLocation DebugLoc, SILType elementType,
                 SILValue operand)
      : UnaryInstructionBase(DebugLoc, operand), ElementType(elementType) {}

public:
  SILType getElementType() const { return ElementType; }
};

/// Deallocate memory allocated for a boxed existential container created by
/// AllocExistentialBox. It is undefined behavior if the given concrete type
/// does not match the concrete type for which the box was allocated.
///
/// This does not destroy the boxed value instance; it must either be
/// uninitialized or have been manually destroyed.
class DeallocExistentialBoxInst :
  public UnaryInstructionBase<ValueKind::DeallocExistentialBoxInst,
                              DeallocationInst,
                              /*HAS_RESULT*/ false>
{
  friend class SILBuilder;

  CanType ConcreteType;

  DeallocExistentialBoxInst(SILDebugLocation DebugLoc, CanType concreteType,
                            SILValue operand)
      : UnaryInstructionBase(DebugLoc, operand), ConcreteType(concreteType) {}

public:
  CanType getConcreteType() const { return ConcreteType; }
};

/// Destroy the value at a memory location according to
/// its SIL type. This is similar to:
///   %1 = load %operand
///   release_value %1
/// but a destroy instruction can be used for types that cannot be loaded,
/// such as resilient value types.
class DestroyAddrInst : public UnaryInstructionBase<ValueKind::DestroyAddrInst,
                                                    SILInstruction,
                                                    /*HAS_RESULT*/ false>
{
  friend class SILBuilder;

  DestroyAddrInst(SILDebugLocation DebugLoc, SILValue Operand)
      : UnaryInstructionBase(DebugLoc, Operand) {}
};

/// Project out the address of the value
/// stored in the given Builtin.UnsafeValueBuffer.
class ProjectValueBufferInst :
  public UnaryInstructionBase<ValueKind::ProjectValueBufferInst,
                              SILInstruction, /*HasResult*/ true> {
  friend class SILBuilder;

  ProjectValueBufferInst(SILDebugLocation DebugLoc, SILType valueType,
                         SILValue operand)
      : UnaryInstructionBase(DebugLoc, operand, valueType.getAddressType()) {}

public:
  SILType getValueType() const { return getType().getObjectType(); }
};

/// Project out the address of the value in a box.
class ProjectBoxInst :
  public UnaryInstructionBase<ValueKind::ProjectBoxInst,
                              SILInstruction, /*HasResult*/ true> {
  friend class SILBuilder;

  ProjectBoxInst(SILDebugLocation DebugLoc, SILType valueType,
                 SILValue operand)
      : UnaryInstructionBase(DebugLoc, operand, valueType.getAddressType()) {}

public:
  SILType getValueType() const { return getType().getObjectType(); }
};

/// Project out the address of the value in an existential box.
class ProjectExistentialBoxInst :
  public UnaryInstructionBase<ValueKind::ProjectExistentialBoxInst,
                              SILInstruction, /*HasResult*/ true> {
  friend class SILBuilder;
  
  ProjectExistentialBoxInst(SILDebugLocation DebugLoc, SILType valueType,
                            SILValue operand)
      : UnaryInstructionBase(DebugLoc, operand, valueType.getAddressType()) {}
  
public:
  SILType getValueType() const { return getType().getObjectType(); }
};

//===----------------------------------------------------------------------===//
// Runtime failure
//===----------------------------------------------------------------------===//

/// Trigger a runtime failure if the given Int1 value is true.
class CondFailInst : public UnaryInstructionBase<ValueKind::CondFailInst,
                                                 SILInstruction,
                                                 /*HAS_RESULT*/ false>
{
  friend class SILBuilder;

  CondFailInst(SILDebugLocation DebugLoc, SILValue Operand)
      : UnaryInstructionBase(DebugLoc, Operand) {}
};

//===----------------------------------------------------------------------===//
// Pointer/address indexing instructions
//===----------------------------------------------------------------------===//

/// Abstract base class for indexing instructions.
class IndexingInst : public SILInstruction {
  enum { Base, Index };
  FixedOperandList<2> Operands;
public:
  IndexingInst(ValueKind Kind, SILDebugLocation DebugLoc, SILValue Operand,
               SILValue Index)
      : SILInstruction(Kind, DebugLoc, Operand->getType()),
        Operands{this, Operand, Index} {}

  SILValue getBase() const { return Operands[Base].get(); }
  SILValue getIndex() const { return Operands[Index].get(); }

  ArrayRef<Operand> getAllOperands() const { return Operands.asArray(); }
  MutableArrayRef<Operand> getAllOperands() { return Operands.asArray(); }

  static bool classof(const ValueBase *V) {
    return V->getKind() >= ValueKind::First_IndexingInst
        && V->getKind() <= ValueKind::Last_IndexingInst;
  }
};

/// IndexAddrInst - "%2 : $*T = index_addr %0 : $*T, %1 : $Builtin.Int64"
/// This takes an address and indexes it, striding by the pointed-
/// to type.  This is used to index into arrays of uniform elements.
class IndexAddrInst : public IndexingInst {
  friend class SILBuilder;

  enum { Base, Index };

  IndexAddrInst(SILDebugLocation DebugLoc, SILValue Operand, SILValue Index)
      : IndexingInst(ValueKind::IndexAddrInst, DebugLoc, Operand, Index) {}

public:
  static bool classof(const ValueBase *V) {
    return V->getKind() == ValueKind::IndexAddrInst;
  }
};

/// IndexRawPointerInst
/// %2 : $Builtin.RawPointer \
///   = index_raw_pointer %0 : $Builtin.RawPointer, %1 : $Builtin.Int64
/// This takes an address and indexes it, striding by the pointed-
/// to type.  This is used to index into arrays of uniform elements.
class IndexRawPointerInst : public IndexingInst {
  friend class SILBuilder;

  enum { Base, Index };

  IndexRawPointerInst(SILDebugLocation DebugLoc, SILValue Operand,
                      SILValue Index)
      : IndexingInst(ValueKind::IndexRawPointerInst, DebugLoc, Operand, Index) {
  }

public:
  static bool classof(const ValueBase *V) {
    return V->getKind() == ValueKind::IndexRawPointerInst;
  }
};

//===----------------------------------------------------------------------===//
// Instructions representing terminators
//===----------------------------------------------------------------------===//

enum class TermKind {
#define TERMINATOR(Id, Parent, MemBehavior, MayRelease) Id,
#include "SILNodes.def"
};

struct ValueKindAsTermKind {
  TermKind K;

  ValueKindAsTermKind(ValueKind V) {
    switch (V) {
#define TERMINATOR(Id, Parent, MemBehavior, MayRelease)                 \
      case ValueKind::Id:                                               \
        K = TermKind::Id;                                               \
        break;
#include "SILNodes.def"
    default:
      llvm_unreachable("Not a terminator kind?!");
    }
  }

  operator TermKind() const { return K; }
};

/// This class defines a "terminating instruction" for a SILBasicBlock.
class TermInst : public SILInstruction {
protected:
  TermInst(ValueKind K, SILDebugLocation DebugLoc)
      : SILInstruction(K, DebugLoc) {}

public:

  using ConstSuccessorListTy = ArrayRef<SILSuccessor>;
  using SuccessorListTy = MutableArrayRef<SILSuccessor>;

  /// The successor basic blocks of this terminator.
  SuccessorListTy getSuccessors();
  ConstSuccessorListTy getSuccessors() const {
    return const_cast<TermInst*>(this)->getSuccessors();
  }

  static bool classof(const ValueBase *V) {
    return V->getKind() >= ValueKind::First_TermInst &&
           V->getKind() <= ValueKind::Last_TermInst;
  }

  bool isBranch() const { return !getSuccessors().empty(); }

  TermKind getTermKind() const { return ValueKindAsTermKind(getKind()); }
};

/// UnreachableInst - Position in the code which would be undefined to reach.
/// These are always implicitly generated, e.g. when falling off the end of a
/// function or after a no-return function call.
class UnreachableInst : public TermInst {
  friend class SILBuilder;

  UnreachableInst(SILDebugLocation DebugLoc)
      : TermInst(ValueKind::UnreachableInst, DebugLoc) {}

public:
  SuccessorListTy getSuccessors() {
    // No Successors.
    return SuccessorListTy();
  }

  ArrayRef<Operand> getAllOperands() const { return {}; }
  MutableArrayRef<Operand> getAllOperands() { return {}; }

  static bool classof(const ValueBase *V) {
    return V->getKind() == ValueKind::UnreachableInst;
  }
};

/// ReturnInst - Representation of a ReturnStmt.
class ReturnInst
  : public UnaryInstructionBase<ValueKind::ReturnInst, TermInst,
                                /*HAS_RESULT*/ false>
{
  friend class SILBuilder;

  /// Constructs a ReturnInst representing a return.
  ///
  /// \param DebugLoc The backing AST location.
  ///
  /// \param ReturnValue The value to be returned.
  ///
  ReturnInst(SILDebugLocation DebugLoc, SILValue ReturnValue)
      : UnaryInstructionBase(DebugLoc, ReturnValue) {}

public:
  SuccessorListTy getSuccessors() {
    // No Successors.
    return SuccessorListTy();
  }
};

/// ThrowInst - Throw a typed error (which, in our system, is
/// essentially just a funny kind of return).
class ThrowInst
  : public UnaryInstructionBase<ValueKind::ThrowInst, TermInst,
                                /*HAS_RESULT*/ false>
{
  friend class SILBuilder;

  /// Constructs a ThrowInst representing a throw out of the current
  /// function.
  ///
  /// \param DebugLoc The location of the throw.
  /// \param errorValue The value to be thrown.
  ThrowInst(SILDebugLocation DebugLoc, SILValue errorValue)
      : UnaryInstructionBase(DebugLoc, errorValue) {}

public:
  SuccessorListTy getSuccessors() {
    // No successors.
    return SuccessorListTy();
  }
};

/// BranchInst - An unconditional branch.
class BranchInst : public TermInst {
  friend class SILBuilder;

  SILSuccessor DestBB;
  // FIXME: probably needs dynamic adjustment
  TailAllocatedOperandList<0> Operands;

  BranchInst(SILDebugLocation DebugLoc, SILBasicBlock *DestBB,
             ArrayRef<SILValue> Args);

  /// Construct a BranchInst that will branch to the specified block.
  /// The destination block must take no parameters.
  static BranchInst *create(SILDebugLocation DebugLoc, SILBasicBlock *DestBB,
                            SILFunction &F);

  /// Construct a BranchInst that will branch to the specified block with
  /// the given parameters.
  static BranchInst *create(SILDebugLocation DebugLoc, SILBasicBlock *DestBB,
                            ArrayRef<SILValue> Args, SILFunction &F);

public:
  /// \brief returns jump target for the branch.
  SILBasicBlock *getDestBB() const { return DestBB; }

  /// The arguments for the destination BB.
  OperandValueArrayRef getArgs() const { return Operands.asValueArray(); }

  SuccessorListTy getSuccessors() {
    return SuccessorListTy(&DestBB, 1);
  }

  unsigned getNumArgs() const { return Operands.size(); }
  SILValue getArg(unsigned i) const { return Operands[i].get(); }

  ArrayRef<Operand> getAllOperands() const { return Operands.asArray(); }
  MutableArrayRef<Operand> getAllOperands() { return Operands.asArray(); }

  static bool classof(const ValueBase *V) {
    return V->getKind() == ValueKind::BranchInst;
  }
};

/// A conditional branch.
class CondBranchInst : public TermInst {
  friend class SILBuilder;

public:
  enum {
    /// The operand index of the condition value used for the branch.
    ConditionIdx
  };
  enum {
    // Map branch targets to block successor indices.
    TrueIdx,
    FalseIdx
  };
private:
  SILSuccessor DestBBs[2];
  /// The number of arguments for the True branch.
  unsigned NumTrueArgs;
  /// The number of arguments for the False branch.
  unsigned NumFalseArgs;

  /// The first argument is the condition; the rest are BB arguments.
  TailAllocatedOperandList<1> Operands;
  CondBranchInst(SILDebugLocation DebugLoc, SILValue Condition,
                 SILBasicBlock *TrueBB, SILBasicBlock *FalseBB,
                 ArrayRef<SILValue> Args, unsigned NumTrue, unsigned NumFalse);

  /// Construct a CondBranchInst that will branch to TrueBB or FalseBB based on
  /// the Condition value. Both blocks must not take any arguments.
  static CondBranchInst *create(SILDebugLocation DebugLoc, SILValue Condition,
                                SILBasicBlock *TrueBB, SILBasicBlock *FalseBB,
                                SILFunction &F);

  /// Construct a CondBranchInst that will either branch to TrueBB and pass
  /// TrueArgs or branch to FalseBB and pass FalseArgs based on the Condition
  /// value.
  static CondBranchInst *create(SILDebugLocation DebugLoc, SILValue Condition,
                                SILBasicBlock *TrueBB,
                                ArrayRef<SILValue> TrueArgs,
                                SILBasicBlock *FalseBB,
                                ArrayRef<SILValue> FalseArgs, SILFunction &F);

public:
  SILValue getCondition() const { return Operands[ConditionIdx].get(); }
  void setCondition(SILValue newCondition) {
    Operands[ConditionIdx].set(newCondition);
  }

  SuccessorListTy getSuccessors() {
    return DestBBs;
  }

  SILBasicBlock *getTrueBB() { return DestBBs[0]; }
  const SILBasicBlock *getTrueBB() const { return DestBBs[0]; }
  SILBasicBlock *getFalseBB() { return DestBBs[1]; }
  const SILBasicBlock *getFalseBB() const { return DestBBs[1]; }

  /// Get the arguments to the true BB.
  OperandValueArrayRef getTrueArgs() const;
  /// Get the arguments to the false BB.
  OperandValueArrayRef getFalseArgs() const;

  /// Get the operands to the true BB.
  ArrayRef<Operand> getTrueOperands() const;
  MutableArrayRef<Operand> getTrueOperands();

  /// Get the operands to the false BB.
  ArrayRef<Operand> getFalseOperands() const;
  MutableArrayRef<Operand> getFalseOperands();

  /// Returns the argument on the cond_br terminator that will be passed to
  /// DestBB in A.
  SILValue getArgForDestBB(const SILBasicBlock *DestBB,
                           const SILArgument *A) const;

  /// Returns the argument on the cond_br terminator that will be passed as the
  /// \p Index argument to DestBB.
  SILValue getArgForDestBB(const SILBasicBlock *DestBB,
                           unsigned ArgIndex) const;

  void swapSuccessors();

  ArrayRef<Operand> getAllOperands() const { return Operands.asArray(); }
  MutableArrayRef<Operand> getAllOperands() { return Operands.asArray(); }

  static bool classof(const ValueBase *V) {
    return V->getKind() == ValueKind::CondBranchInst;
  }
};

/// A switch on a value of a builtin type.
class SwitchValueInst : public TermInst {
  friend class SILBuilder;

  unsigned NumCases : 31;
  unsigned HasDefault : 1;
  TailAllocatedOperandList<1> Operands;

  SwitchValueInst(SILDebugLocation DebugLoc, SILValue Operand,
                  SILBasicBlock *DefaultBB, ArrayRef<SILValue> Cases,
                  ArrayRef<SILBasicBlock *> BBs);

  // Tail-allocated after the SwitchValueInst record are:
  // - `NumCases` SILValue values, containing
  //   the SILValue references for each case
  // - `NumCases + HasDefault` SILSuccessor records, referencing the
  //   destinations for each case, ending with the default destination if
  //   present.


  OperandValueArrayRef getCaseBuf() const {
    return Operands.getDynamicValuesAsArray();
  }

  SILSuccessor *getSuccessorBuf() {
    return reinterpret_cast<SILSuccessor*>(Operands.asArray().end());
  }
  const SILSuccessor *getSuccessorBuf() const {
    return reinterpret_cast<const SILSuccessor *>(Operands.asArray().end());
  }

  static SwitchValueInst *
  create(SILDebugLocation DebugLoc, SILValue Operand, SILBasicBlock *DefaultBB,
         ArrayRef<std::pair<SILValue, SILBasicBlock *>> CaseBBs,
         SILFunction &F);

public:
  /// Clean up tail-allocated successor records for the switch cases.
  ~SwitchValueInst();

  SILValue getOperand() const { return Operands[0].get(); }

  ArrayRef<Operand> getAllOperands() const { return Operands.asArray(); }
  MutableArrayRef<Operand> getAllOperands() { return Operands.asArray(); }

  SuccessorListTy getSuccessors() {
    return MutableArrayRef<SILSuccessor>{getSuccessorBuf(),
                           static_cast<size_t>(NumCases + HasDefault)};
  }

  unsigned getNumCases() const { return NumCases; }
  std::pair<SILValue, SILBasicBlock*>
  getCase(unsigned i) const {
    assert(i < NumCases && "case out of bounds");
    return {getCaseBuf()[i], getSuccessorBuf()[i]};
  }

  bool hasDefault() const { return HasDefault; }
  SILBasicBlock *getDefaultBB() const {
    assert(HasDefault && "doesn't have a default");
    return getSuccessorBuf()[NumCases];
  }

  static bool classof(const ValueBase *V) {
    return V->getKind() == ValueKind::SwitchValueInst;
  }
};

/// Common implementation for the switch_enum and
/// switch_enum_addr instructions.
class SwitchEnumInstBase : public TermInst {
  FixedOperandList<1> Operands;
  unsigned NumCases : 31;
  unsigned HasDefault : 1;

  // Tail-allocated after the SwitchEnumInst record are:
  // - an array of `NumCases` EnumElementDecl* pointers, referencing the case
  //   discriminators
  // - `NumCases + HasDefault` SILSuccessor records, referencing the
  //   destinations for each case, ending with the default destination if
  //   present.
  // FIXME: This should use llvm::TrailingObjects, but it has subclasses
  // (which are empty, of course).

  EnumElementDecl **getCaseBuf() {
    return reinterpret_cast<EnumElementDecl**>(this + 1);

  }
  EnumElementDecl * const* getCaseBuf() const {
    return reinterpret_cast<EnumElementDecl* const*>(this + 1);

  }

  SILSuccessor *getSuccessorBuf() {
    return reinterpret_cast<SILSuccessor*>(getCaseBuf() + NumCases);
  }
  const SILSuccessor *getSuccessorBuf() const {
    return reinterpret_cast<const SILSuccessor*>(getCaseBuf() + NumCases);
  }

protected:
  SwitchEnumInstBase(
      ValueKind Kind, SILDebugLocation DebugLoc, SILValue Operand,
      SILBasicBlock *DefaultBB,
      ArrayRef<std::pair<EnumElementDecl *, SILBasicBlock *>> CaseBBs);

  template <typename SWITCH_ENUM_INST>
  static SWITCH_ENUM_INST *createSwitchEnum(
      SILDebugLocation DebugLoc, SILValue Operand, SILBasicBlock *DefaultBB,
      ArrayRef<std::pair<EnumElementDecl *, SILBasicBlock *>> CaseBBs,
      SILFunction &F);

public:
  /// Clean up tail-allocated successor records for the switch cases.
  ~SwitchEnumInstBase();

  SILValue getOperand() const { return Operands[0].get(); }

  ArrayRef<Operand> getAllOperands() const { return Operands.asArray(); }
  MutableArrayRef<Operand> getAllOperands() { return Operands.asArray(); }

  SuccessorListTy getSuccessors() {
    return MutableArrayRef<SILSuccessor>{getSuccessorBuf(),
                           static_cast<size_t>(NumCases + HasDefault)};
  }

  unsigned getNumCases() const { return NumCases; }
  std::pair<EnumElementDecl*, SILBasicBlock*>
  getCase(unsigned i) const {
    assert(i < NumCases && "case out of bounds");
    return {getCaseBuf()[i], getSuccessorBuf()[i].getBB()};
  }

  /// \brief Return the block that will be branched to on the specified enum
  /// case.
  SILBasicBlock *getCaseDestination(EnumElementDecl *D) {
    for (unsigned i = 0, e = getNumCases(); i != e; ++i) {
      auto Entry = getCase(i);
      if (Entry.first == D) return Entry.second;
    }
    // switch_enum is required to be fully covered, so return the default if we
    // didn't find anything.
    return getDefaultBB();
  }

  /// \brief If the default refers to exactly one case decl, return it.
  NullablePtr<EnumElementDecl> getUniqueCaseForDefault();

  /// \brief If the given block only has one enum element decl matched to it,
  /// return it.
  NullablePtr<EnumElementDecl> getUniqueCaseForDestination(SILBasicBlock *BB);

  bool hasDefault() const { return HasDefault; }
  SILBasicBlock *getDefaultBB() const {
    assert(HasDefault && "doesn't have a default");
    return getSuccessorBuf()[NumCases];
  }

  static bool classof(const ValueBase *V) {
    return V->getKind() >= ValueKind::SwitchEnumInst &&
           V->getKind() <= ValueKind::SwitchEnumAddrInst;
  }
};

/// A switch on a loadable enum's discriminator. The data for each case is
/// passed into the corresponding destination block as an argument.
class SwitchEnumInst : public SwitchEnumInstBase {
  friend class SILBuilder;

private:
  friend class SwitchEnumInstBase;

  SwitchEnumInst(
      SILDebugLocation DebugLoc, SILValue Operand, SILBasicBlock *DefaultBB,
      ArrayRef<std::pair<EnumElementDecl *, SILBasicBlock *>> CaseBBs)
      : SwitchEnumInstBase(ValueKind::SwitchEnumInst, DebugLoc, Operand,
                           DefaultBB, CaseBBs) {}

  static SwitchEnumInst *
  create(SILDebugLocation DebugLoc, SILValue Operand, SILBasicBlock *DefaultBB,
         ArrayRef<std::pair<EnumElementDecl *, SILBasicBlock *>> CaseBBs,
         SILFunction &F);

public:
  static bool classof(const ValueBase *V) {
    return V->getKind() == ValueKind::SwitchEnumInst;
  }
};

/// A switch on an enum's discriminator in memory.
class SwitchEnumAddrInst : public SwitchEnumInstBase {
  friend class SILBuilder;

private:
  friend class SwitchEnumInstBase;

  SwitchEnumAddrInst(
      SILDebugLocation DebugLoc, SILValue Operand, SILBasicBlock *DefaultBB,
      ArrayRef<std::pair<EnumElementDecl *, SILBasicBlock *>> CaseBBs)
      : SwitchEnumInstBase(ValueKind::SwitchEnumAddrInst, DebugLoc, Operand,
                           DefaultBB, CaseBBs) {}

  static SwitchEnumAddrInst *
  create(SILDebugLocation DebugLoc, SILValue Operand, SILBasicBlock *DefaultBB,
         ArrayRef<std::pair<EnumElementDecl *, SILBasicBlock *>> CaseBBs,
         SILFunction &F);

public:
  static bool classof(const ValueBase *V) {
    return V->getKind() == ValueKind::SwitchEnumAddrInst;
  }
};

/// Branch on the existence of an Objective-C method in the dynamic type of
/// an object.
///
/// If the method exists, branches to the first BB, providing it with the
/// method reference; otherwise, branches to the second BB.
class DynamicMethodBranchInst : public TermInst {
  friend class SILBuilder;

  SILDeclRef Member;

  SILSuccessor DestBBs[2];

  /// The operand.
  FixedOperandList<1> Operands;

  DynamicMethodBranchInst(SILDebugLocation DebugLoc, SILValue Operand,
                          SILDeclRef Member, SILBasicBlock *HasMethodBB,
                          SILBasicBlock *NoMethodBB);

  /// Construct a DynamicMethodBranchInst that will branch to \c HasMethodBB or
  /// \c NoMethodBB based on the ability of the object operand to respond to
  /// a message with the same selector as the member.
  static DynamicMethodBranchInst *
  create(SILDebugLocation DebugLoc, SILValue Operand, SILDeclRef Member,
         SILBasicBlock *HasMethodBB, SILBasicBlock *NoMethodBB, SILFunction &F);

public:
  SILValue getOperand() const { return Operands[0].get(); }

  SILDeclRef getMember() const { return Member; }

  SuccessorListTy getSuccessors() {
    return DestBBs;
  }

  SILBasicBlock *getHasMethodBB() { return DestBBs[0]; }
  const SILBasicBlock *getHasMethodBB() const { return DestBBs[0]; }
  SILBasicBlock *getNoMethodBB() { return DestBBs[1]; }
  const SILBasicBlock *getNoMethodBB() const { return DestBBs[1]; }

  ArrayRef<Operand> getAllOperands() const { return Operands.asArray(); }
  MutableArrayRef<Operand> getAllOperands() { return Operands.asArray(); }

  static bool classof(const ValueBase *V) {
    return V->getKind() == ValueKind::DynamicMethodBranchInst;
  }
};

/// Perform a checked cast operation and branch on whether the cast succeeds.
/// The success branch destination block receives the cast result as a BB
/// argument.
class CheckedCastBranchInst : public TermInst {
  friend class SILBuilder;

  SILType DestTy;
  bool IsExact;

  FixedOperandList<1> Operands;
  SILSuccessor DestBBs[2];

  CheckedCastBranchInst(SILDebugLocation DebugLoc, bool IsExact,
                        SILValue Operand, SILType DestTy,
                        SILBasicBlock *SuccessBB, SILBasicBlock *FailureBB)
      : TermInst(ValueKind::CheckedCastBranchInst, DebugLoc), DestTy(DestTy),
        IsExact(IsExact), Operands{this, Operand},
        DestBBs{{this, SuccessBB}, {this, FailureBB}} {}

public:
  ArrayRef<Operand> getAllOperands() const { return Operands.asArray(); }
  MutableArrayRef<Operand> getAllOperands() { return Operands.asArray(); }

  SILValue getOperand() const { return Operands[0].get(); }
  bool isExact() const { return IsExact; }

  SuccessorListTy getSuccessors() {
    return DestBBs;
  }

  SILType getCastType() const { return DestTy; }

  SILBasicBlock *getSuccessBB() { return DestBBs[0]; }
  const SILBasicBlock *getSuccessBB() const { return DestBBs[0]; }
  SILBasicBlock *getFailureBB() { return DestBBs[1]; }
  const SILBasicBlock *getFailureBB() const { return DestBBs[1]; }

  static bool classof(const ValueBase *V) {
    return V->getKind() == ValueKind::CheckedCastBranchInst;
  }
};

/// Perform a checked cast operation and branch on whether the cast succeeds.
/// The result of the checked cast is left in the destination address.
class CheckedCastAddrBranchInst : public TermInst {
  friend class SILBuilder;

  CastConsumptionKind ConsumptionKind;

  enum {
    /// the value being stored
    Src,
    /// the lvalue being stored to
    Dest
  };
  FixedOperandList<2> Operands;
  SILSuccessor DestBBs[2];

  CanType SourceType;
  CanType TargetType;

  CheckedCastAddrBranchInst(SILDebugLocation DebugLoc,
                            CastConsumptionKind consumptionKind, SILValue src,
                            CanType srcType, SILValue dest, CanType targetType,
                            SILBasicBlock *successBB, SILBasicBlock *failureBB)
      : TermInst(ValueKind::CheckedCastAddrBranchInst, DebugLoc),
        ConsumptionKind(consumptionKind), Operands{this, src, dest},
        DestBBs{{this, successBB}, {this, failureBB}}, SourceType(srcType),
        TargetType(targetType) {}

public:
  CastConsumptionKind getConsumptionKind() const { return ConsumptionKind; }

  SILValue getSrc() const { return Operands[Src].get(); }
  SILValue getDest() const { return Operands[Dest].get(); }

  /// Returns the formal type of the source value.
  CanType getSourceType() const { return SourceType; }

  /// Returns the formal target type.
  CanType getTargetType() const { return TargetType; }

  ArrayRef<Operand> getAllOperands() const { return Operands.asArray(); }
  MutableArrayRef<Operand> getAllOperands() { return Operands.asArray(); }

  SuccessorListTy getSuccessors() {
    return DestBBs;
  }

  SILBasicBlock *getSuccessBB() { return DestBBs[0]; }
  const SILBasicBlock *getSuccessBB() const { return DestBBs[0]; }
  SILBasicBlock *getFailureBB() { return DestBBs[1]; }
  const SILBasicBlock *getFailureBB() const { return DestBBs[1]; }

  static bool classof(const ValueBase *V) {
    return V->getKind() == ValueKind::CheckedCastAddrBranchInst;
  }
};

/// A private abstract class to store the destinations of a TryApplyInst.
class TryApplyInstBase : public TermInst {
public:
  enum {
    // Map branch targets to block successor indices.
    NormalIdx,
    ErrorIdx
  };
private:
  SILSuccessor DestBBs[2];

protected:
  TryApplyInstBase(ValueKind valueKind, SILDebugLocation Loc,
                   SILBasicBlock *normalBB, SILBasicBlock *errorBB);

public:
  SuccessorListTy getSuccessors() {
    return DestBBs;
  }

  bool isNormalSuccessorRef(SILSuccessor *successor) const {
    assert(successor == &DestBBs[0] || successor == &DestBBs[1]);
    return successor == &DestBBs[0];
  }
  bool isErrorSuccessorRef(SILSuccessor *successor) const {
    assert(successor == &DestBBs[0] || successor == &DestBBs[1]);
    return successor == &DestBBs[1];
  }  

  SILBasicBlock *getNormalBB() { return DestBBs[NormalIdx]; }
  const SILBasicBlock *getNormalBB() const { return DestBBs[NormalIdx]; }
  SILBasicBlock *getErrorBB() { return DestBBs[ErrorIdx]; }
  const SILBasicBlock *getErrorBB() const { return DestBBs[ErrorIdx]; }
};

/// TryApplyInst - Represents the full application of a function that
/// can produce an error.
class TryApplyInst
    : public ApplyInstBase<TryApplyInst, TryApplyInstBase> {
  friend class SILBuilder;

  TryApplyInst(SILDebugLocation DebugLoc, SILValue callee,
               SILType substCalleeType, ArrayRef<Substitution> substitutions,
               ArrayRef<SILValue> args, SILBasicBlock *normalBB,
               SILBasicBlock *errorBB);

  static TryApplyInst *create(SILDebugLocation DebugLoc, SILValue callee,
                              SILType substCalleeType,
                              ArrayRef<Substitution> substitutions,
                              ArrayRef<SILValue> args, SILBasicBlock *normalBB,
                              SILBasicBlock *errorBB, SILFunction &F);

public:
  static bool classof(const ValueBase *V) {
    return V->getKind() == ValueKind::TryApplyInst;
  }
};

/// An apply instruction.
class ApplySite {
  SILInstruction *Inst;

protected:
  explicit ApplySite(void *p) : Inst(static_cast<SILInstruction *>(p)) {}

public:
  ApplySite() : Inst(nullptr) {}
  explicit ApplySite(ValueBase *inst)
    : Inst(static_cast<SILInstruction*>(inst)) {
    assert(classof(inst) && "not an apply instruction?");
  }
  ApplySite(ApplyInst *inst) : Inst(inst) {}
  ApplySite(PartialApplyInst *inst) : Inst(inst) {}
  ApplySite(TryApplyInst *inst) : Inst(inst) {}

  SILModule &getModule() const {
    return Inst->getModule();
  }

  static ApplySite isa(ValueBase *inst) {
    return (classof(inst) ? ApplySite(inst) : ApplySite());
  }

  explicit operator bool() const {
    return Inst != nullptr;
  }

  SILInstruction *getInstruction() const { return Inst; }
  SILLocation getLoc() const { return Inst->getLoc(); }
  const SILDebugScope *getDebugScope() const { return Inst->getDebugScope(); }
  SILFunction *getFunction() const { return Inst->getFunction(); }
  SILBasicBlock *getParent() const { return Inst->getParent(); }

#define FOREACH_IMPL_RETURN(OPERATION) do {                             \
    switch (Inst->getKind()) {                                          \
    case ValueKind::ApplyInst:                                          \
      return cast<ApplyInst>(Inst)->OPERATION;                          \
    case ValueKind::PartialApplyInst:                                   \
      return cast<PartialApplyInst>(Inst)->OPERATION;                   \
    case ValueKind::TryApplyInst:                                       \
      return cast<TryApplyInst>(Inst)->OPERATION;                       \
    default:                                                            \
      llvm_unreachable("not an apply instruction!");                    \
    }                                                                   \
  } while(0)

  /// Return the callee operand.
  SILValue getCallee() const {
    FOREACH_IMPL_RETURN(getCallee());
  }

  /// Gets the referenced function by looking through partial apply,
  /// convert_function, and thin to thick function until we find a function_ref.
  SILFunction *getCalleeFunction() const {
    FOREACH_IMPL_RETURN(getCalleeFunction());
  }

  /// Return the referenced function if the callee is a function_ref
  /// instruction.
  SILFunction *getReferencedFunction() const {
    FOREACH_IMPL_RETURN(getReferencedFunction());
  }

  /// Return the type.
  SILType getType() const {
    FOREACH_IMPL_RETURN(getSubstCalleeType()->getSILResult());
  }

  /// Get the type of the callee without the applied substitutions.
  CanSILFunctionType getOrigCalleeType() const {
    return getCallee()->getType().castTo<SILFunctionType>();
  }

  /// Get the type of the callee with the applied substitutions.
  CanSILFunctionType getSubstCalleeType() const {
    return getSubstCalleeSILType().castTo<SILFunctionType>();
  }
  SILType getSubstCalleeSILType() const {
    FOREACH_IMPL_RETURN(getSubstCalleeSILType());
  }

  bool isCalleeThin() const {
    switch (getSubstCalleeType()->getRepresentation()) {
    case SILFunctionTypeRepresentation::CFunctionPointer:
    case SILFunctionTypeRepresentation::Thin:
    case SILFunctionTypeRepresentation::Method:
    case SILFunctionTypeRepresentation::ObjCMethod:
    case SILFunctionTypeRepresentation::WitnessMethod:
      return true;
    case SILFunctionTypeRepresentation::Block:
    case SILFunctionTypeRepresentation::Thick:
      return false;
    }
  }

  /// True if this application has generic substitutions.
  bool hasSubstitutions() const {
    FOREACH_IMPL_RETURN(hasSubstitutions());
  }

  /// The substitutions used to bind the generic arguments of this function.
  MutableArrayRef<Substitution> getSubstitutions() const {
    FOREACH_IMPL_RETURN(getSubstitutions());
  }

  ArrayRef<Substitution> getSubstitutionsWithoutSelfSubstitution() const {
    switch (Inst->getKind()) {
    case ValueKind::ApplyInst:
      return cast<ApplyInst>(Inst)->getSubstitutionsWithoutSelfSubstitution();
    case ValueKind::TryApplyInst:
      return cast<TryApplyInst>(Inst)->getSubstitutionsWithoutSelfSubstitution();
    case ValueKind::PartialApplyInst:
      return cast<PartialApplyInst>(Inst)->getSubstitutionsWithoutSelfSubstitution();
    default:
      llvm_unreachable("not implemented for this instruction!");
    }
  }

  /// The arguments passed to this instruction.
  MutableArrayRef<Operand> getArgumentOperands() const {
    FOREACH_IMPL_RETURN(getArgumentOperands());
  }

  /// The arguments passed to this instruction.
  OperandValueArrayRef getArguments() const {
    FOREACH_IMPL_RETURN(getArguments());
  }

  /// The arguments passed to this instruction, without self.
  OperandValueArrayRef getArgumentsWithoutSelf() const {
    switch (Inst->getKind()) {
    case ValueKind::ApplyInst:
      return cast<ApplyInst>(Inst)->getArgumentsWithoutSelf();
    case ValueKind::TryApplyInst:
      return cast<TryApplyInst>(Inst)->getArgumentsWithoutSelf();
    default:
      llvm_unreachable("not implemented for this instruction!");
    }
  }

  /// Returns the number of arguments for this partial apply.
  unsigned getNumArguments() const { return getArguments().size(); }

  Operand &getArgumentRef(unsigned i) const { return getArgumentOperands()[i]; }

  /// Return the ith argument passed to this instruction.
  SILValue getArgument(unsigned i) const { return getArguments()[i]; }

  /// Set the ith argument of this instruction.
  void setArgument(unsigned i, SILValue V) const {
    getArgumentOperands()[i].set(V);
  }

  /// Return the self argument passed to this instruction.
  bool hasSelfArgument() const {
    switch (Inst->getKind()) {
    case ValueKind::ApplyInst:
      return cast<ApplyInst>(Inst)->hasSelfArgument();
    case ValueKind::TryApplyInst:
      return cast<TryApplyInst>(Inst)->hasSelfArgument();
    default:
      llvm_unreachable("not implemented for this instruction!");
    }
  }

  /// Return the self argument passed to this instruction.
  SILValue getSelfArgument() const {
    switch (Inst->getKind()) {
    case ValueKind::ApplyInst:
      return cast<ApplyInst>(Inst)->getSelfArgument();
    case ValueKind::TryApplyInst:
      return cast<TryApplyInst>(Inst)->getSelfArgument();
    default:
      llvm_unreachable("not implemented for this instruction!");
    }
  }

  /// Return the self operand passed to this instruction.
  Operand &getSelfArgumentOperand() {
    switch (Inst->getKind()) {
    case ValueKind::ApplyInst:
      return cast<ApplyInst>(Inst)->getSelfArgumentOperand();
    case ValueKind::TryApplyInst:
      return cast<TryApplyInst>(Inst)->getSelfArgumentOperand();
    default:
      llvm_unreachable("not implemented for this instruction!");
    }
  }

#undef FOREACH_IMPL_RETURN

  static ApplySite getFromOpaqueValue(void *p) {
    return ApplySite(p);
  }

  friend bool operator==(ApplySite lhs, ApplySite rhs) {
    return lhs.getInstruction() == rhs.getInstruction();
  }
  friend bool operator!=(ApplySite lhs, ApplySite rhs) {
    return lhs.getInstruction() != rhs.getInstruction();
  }

  static bool classof(const ValueBase *inst) {
    return (inst->getKind() == ValueKind::ApplyInst ||
            inst->getKind() == ValueKind::PartialApplyInst ||
            inst->getKind() == ValueKind::TryApplyInst);
  }
};

/// A full function application.
class FullApplySite : public ApplySite {
  explicit FullApplySite(void *p) : ApplySite(p) {}

public:
  FullApplySite() : ApplySite() {}
  explicit FullApplySite(ValueBase *inst) : ApplySite(inst) {
    assert(classof(inst) && "not an apply instruction?");
  }
  FullApplySite(ApplyInst *inst) : ApplySite(inst) {}
  FullApplySite(TryApplyInst *inst) : ApplySite(inst) {}

  static FullApplySite isa(ValueBase *inst) {
    return (classof(inst) ? FullApplySite(inst) : FullApplySite());
  }

  bool hasIndirectResults() const {
    return getSubstCalleeType()->hasIndirectResults();
  }

  unsigned getNumIndirectResults() const {
    return getSubstCalleeType()->getNumIndirectResults();
  }

  OperandValueArrayRef getIndirectResults() const {
    return getArguments().slice(0, getNumIndirectResults());
  }

  OperandValueArrayRef getArgumentsWithoutIndirectResults() const {
    return getArguments().slice(getNumIndirectResults());
  }

  SILArgumentConvention getArgumentConvention(unsigned index) const {
    return getSubstCalleeType()->getSILArgumentConvention(index);
  }

  static FullApplySite getFromOpaqueValue(void *p) {
    return FullApplySite(p);
  }

  static bool classof(const ValueBase *inst) {
    return (inst->getKind() == ValueKind::ApplyInst ||
            inst->getKind() == ValueKind::TryApplyInst);
  }
};

// This is defined out of line to work around the fact that this depends on
// PartialApplyInst being defined, but PartialApplyInst is a subclass of
// ApplyInstBase, so we can not place ApplyInstBase after it.
template <class Impl, class Base>
SILFunction *ApplyInstBase<Impl, Base, false>::getCalleeFunction() const {
  SILValue Callee = getCallee();

  while (true) {
    if (auto *FRI = dyn_cast<FunctionRefInst>(Callee)) {
      return FRI->getReferencedFunction();
    }

    if (auto *PAI = dyn_cast<PartialApplyInst>(Callee)) {
      Callee = PAI->getCallee();
      continue;
    }

    if (auto *TTTFI = dyn_cast<ThinToThickFunctionInst>(Callee)) {
      Callee = TTTFI->getCallee();
      continue;
    }

    if (auto *CFI = dyn_cast<ConvertFunctionInst>(Callee)) {
      Callee = CFI->getConverted();
      continue;
    }

    return nullptr;
  }
}

} // end swift namespace

//===----------------------------------------------------------------------===//
// ilist_traits for SILInstruction
//===----------------------------------------------------------------------===//

namespace llvm {

template <>
struct ilist_traits<::swift::SILInstruction> :
  public ilist_default_traits<::swift::SILInstruction> {
  using SILInstruction = ::swift::SILInstruction;

private:
  mutable ilist_half_node<SILInstruction> Sentinel;

  swift::SILBasicBlock *getContainingBlock();

public:
  SILInstruction *createSentinel() const {
    return static_cast<SILInstruction*>(&Sentinel);
  }
  void destroySentinel(SILInstruction *) const {}

  SILInstruction *provideInitialHead() const { return createSentinel(); }
  SILInstruction *ensureHead(SILInstruction*) const { return createSentinel(); }
  static void noteHead(SILInstruction*, SILInstruction*) {}
  static void deleteNode(SILInstruction *V) {
    SILInstruction::destroy(V);
  }

  void addNodeToList(SILInstruction *I);
  void removeNodeFromList(SILInstruction *I);
  void transferNodesFromList(ilist_traits<SILInstruction> &L2,
                             ilist_iterator<SILInstruction> first,
                             ilist_iterator<SILInstruction> last);

private:
  void createNode(const SILInstruction &);
};

// An ApplySite casts like a SILInstruction*.
template<> struct simplify_type<const ::swift::ApplySite> {
  using SimpleType = ::swift::SILInstruction *;
  static SimpleType getSimplifiedValue(const ::swift::ApplySite &Val) {
    return Val.getInstruction();
  }
};
template<> struct simplify_type< ::swift::ApplySite>
  : public simplify_type<const ::swift::ApplySite> {};
template<> struct simplify_type< ::swift::FullApplySite>
  : public simplify_type<const ::swift::ApplySite> {};
template<> struct simplify_type<const ::swift::FullApplySite>
  : public simplify_type<const ::swift::ApplySite> {};


template<> struct DenseMapInfo< ::swift::ApplySite> {
  static ::swift::ApplySite getEmptyKey() {
    return ::swift::ApplySite::getFromOpaqueValue(
      llvm::DenseMapInfo<void *>::getEmptyKey());
  }
  static ::swift::ApplySite getTombstoneKey() {
    return ::swift::ApplySite::getFromOpaqueValue(
      llvm::DenseMapInfo<void *>::getTombstoneKey());
  }
  static unsigned getHashValue( ::swift::ApplySite AS) {
    auto *I = AS.getInstruction();
    return DenseMapInfo< ::swift::SILInstruction *>::getHashValue(I);
  }
  static bool isEqual( ::swift::ApplySite LHS, ::swift::ApplySite RHS) {
    return LHS == RHS;
  }
};

template<> struct DenseMapInfo< ::swift::FullApplySite> {
  static ::swift::FullApplySite getEmptyKey() {
    return ::swift::FullApplySite::getFromOpaqueValue(
      llvm::DenseMapInfo<void*>::getEmptyKey());
  }
  static ::swift::FullApplySite getTombstoneKey() {
    return ::swift::FullApplySite::getFromOpaqueValue(
      llvm::DenseMapInfo<void*>::getTombstoneKey());
  }
  static unsigned getHashValue( ::swift::FullApplySite AS) {
    auto *I = AS.getInstruction();
    return DenseMapInfo< ::swift::SILInstruction *>::getHashValue(I);
  }
  static bool isEqual( ::swift::FullApplySite LHS, ::swift::FullApplySite RHS) {
    return LHS == RHS;
  }
};

} // end llvm namespace

#endif<|MERGE_RESOLUTION|>--- conflicted
+++ resolved
@@ -296,10 +296,6 @@
 /// Pretty-print the ReleasingBehavior.
 llvm::raw_ostream &operator<<(llvm::raw_ostream &OS,
                               SILInstruction::ReleasingBehavior B);
-<<<<<<< HEAD
-#endif
-=======
->>>>>>> 3ce1ba3e
 
 /// A template base class for instructions that take a single SILValue operand
 /// and has no result or a single value result.
