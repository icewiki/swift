// RUN: %target-swift-frontend -use-native-super-method -emit-sil -disable-objc-attr-requires-foundation-module %s | FileCheck %s

// High-level tests that DI handles early returns from failable and throwing
// initializers properly. The main complication is conditional release of self
// and stored properties.

// FIXME: not all of the test cases have CHECKs. Hopefully the interesting cases
// are fully covered, though.

////
// Structs with failable initializers
////

protocol Pachyderm {
  init()
}

class Canary : Pachyderm {
  required init() {}
}

// <rdar://problem/20941576> SILGen crash: Failable struct init cannot delegate to another failable initializer
struct TrivialFailableStruct {
  init?(blah: ()) { }
  init?(wibble: ()) {
    self.init(blah: wibble)
  }
}

struct FailableStruct {
  let x, y: Canary

  init(noFail: ()) {
    x = Canary()
    y = Canary()
  }

// CHECK-LABEL: sil hidden @_TFV35definite_init_failable_initializers14FailableStructCfT24failBeforeInitializationT__GSqS0__
// CHECK:       bb0(%0 : $@thin FailableStruct.Type):
// CHECK:         [[SELF_BOX:%.*]] = alloc_stack $FailableStruct
// CHECK:         br bb1
// CHECK:       bb1:
// CHECK-NEXT:    [[SELF:%.*]] = enum $Optional<FailableStruct>, #Optional.None!enumelt
// CHECK-NEXT:    br bb2
// CHECK:       bb2:
// CHECK-NEXT:    dealloc_stack [[SELF_BOX]]
// CHECK-NEXT:    return [[SELF]]
  init?(failBeforeInitialization: ()) {
    return nil
  }

// CHECK-LABEL: sil hidden @_TFV35definite_init_failable_initializers14FailableStructCfT30failAfterPartialInitializationT__GSqS0__
// CHECK:       bb0(%0 : $@thin FailableStruct.Type):
// CHECK-NEXT:    [[SELF_BOX:%.*]] = alloc_stack $FailableStruct
// CHECK:         [[CANARY:%.*]] = apply
// CHECK-NEXT:    [[X_ADDR:%.*]] = struct_element_addr [[SELF_BOX]]
// CHECK-NEXT:    store [[CANARY]] to [[X_ADDR]]
// CHECK-NEXT:    br bb1
// CHECK:       bb1:
// CHECK-NEXT:    [[X_ADDR:%.*]] = struct_element_addr [[SELF_BOX]]
// CHECK-NEXT:    strong_release [[CANARY]]
// CHECK-NEXT:    [[SELF:%.*]] = enum $Optional<FailableStruct>, #Optional.None!enumelt
// CHECK-NEXT:    br bb2
// CHECK:       bb2:
// CHECK-NEXT:    dealloc_stack [[SELF_BOX]]
// CHECK-NEXT:    return [[SELF]]
  init?(failAfterPartialInitialization: ()) {
    x = Canary()
    return nil
  }

// CHECK-LABEL: sil hidden @_TFV35definite_init_failable_initializers14FailableStructCfT27failAfterFullInitializationT__GSqS0__
// CHECK:       bb0
// CHECK:         [[SELF_BOX:%.*]] = alloc_stack $FailableStruct
// CHECK:         [[CANARY1:%.*]] = apply
// CHECK-NEXT:    [[X_ADDR:%.*]] = struct_element_addr [[SELF_BOX]]
// CHECK-NEXT:    store [[CANARY1]] to [[X_ADDR]]
// CHECK:         [[CANARY2:%.*]] = apply
// CHECK-NEXT:    [[Y_ADDR:%.*]] = struct_element_addr [[SELF_BOX]]
// CHECK-NEXT:    store [[CANARY2]] to [[Y_ADDR]]
// CHECK-NEXT:    br bb1
// CHECK:       bb1:
// CHECK-NEXT:    [[SELF:%.*]] = struct $FailableStruct ([[CANARY1]] : $Canary, [[CANARY2]] : $Canary)
// CHECK-NEXT:    release_value [[SELF]]
// CHECK-NEXT:    [[NEW_SELF:%.*]] = enum $Optional<FailableStruct>, #Optional.None!enumelt
// CHECK-NEXT:    br bb2
// CHECK:       bb2:
// CHECK-NEXT:    dealloc_stack [[SELF_BOX]]
// CHECK-NEXT:    return [[NEW_SELF]]
  init?(failAfterFullInitialization: ()) {
    x = Canary()
    y = Canary()
    return nil
  }

// CHECK-LABEL: sil hidden @_TFV35definite_init_failable_initializers14FailableStructCfT46failAfterWholeObjectInitializationByAssignmentT__GSqS0__
// CHECK:       bb0
// CHECK:         [[SELF_BOX:%.*]] = alloc_stack $FailableStruct
// CHECK:         [[CANARY]] = apply
// CHECK-NEXT:    store [[CANARY]] to [[SELF_BOX]]
// CHECK-NEXT:    br bb1
// CHECK:       bb1:
// CHECK-NEXT:    release_value [[CANARY]]
// CHECK-NEXT:    [[SELF_VALUE:%.*]] = enum $Optional<FailableStruct>, #Optional.None!enumelt
// CHECK-NEXT:    br bb2
// CHECK:       bb2:
// CHECK-NEXT:    dealloc_stack [[SELF_BOX]]
// CHECK-NEXT:    return [[SELF_VALUE]]
  init?(failAfterWholeObjectInitializationByAssignment: ()) {
    self = FailableStruct(noFail: ())
    return nil
  }

// CHECK-LABEL: sil hidden @_TFV35definite_init_failable_initializers14FailableStructCfT46failAfterWholeObjectInitializationByDelegationT__GSqS0__
// CHECK:       bb0
// CHECK:         [[SELF_BOX:%.*]] = alloc_stack $FailableStruct
// CHECK:         [[INIT_FN:%.*]] = function_ref @_TFV35definite_init_failable_initializers14FailableStructCfT6noFailT__S0_
// CHECK-NEXT:    [[NEW_SELF:%.*]] = apply [[INIT_FN]](%0)
// CHECK-NEXT:    store [[NEW_SELF]] to [[SELF_BOX]]
// CHECK-NEXT:    br bb1
// CHECK:       bb1:
// CHECK-NEXT:    release_value [[NEW_SELF]]
// CHECK-NEXT:    [[NEW_SELF:%.*]] = enum $Optional<FailableStruct>, #Optional.None!enumelt
// CHECK-NEXT:    br bb2
// CHECK:       bb2:
// CHECK-NEXT:    dealloc_stack [[SELF_BOX]]
// CHECK-NEXT:    return [[NEW_SELF]]
  init?(failAfterWholeObjectInitializationByDelegation: ()) {
    self.init(noFail: ())
    return nil
  }

// CHECK-LABEL: sil hidden @_TFV35definite_init_failable_initializers14FailableStructCfT20failDuringDelegationT__GSqS0__
// CHECK:       bb0
// CHECK:         [[SELF_BOX:%.*]] = alloc_stack $FailableStruct
// CHECK:         [[INIT_FN:%.*]] = function_ref @_TFV35definite_init_failable_initializers14FailableStructCfT24failBeforeInitializationT__GSqS0__
// CHECK-NEXT:    [[SELF_OPTIONAL:%.*]] = apply [[INIT_FN]](%0)
// CHECK:         [[COND:%.*]] = select_enum [[SELF_OPTIONAL]]
// CHECK-NEXT:    cond_br [[COND]], bb1, bb2
// CHECK:       bb1:
// CHECK-NEXT:    [[SELF_VALUE:%.*]] = unchecked_enum_data [[SELF_OPTIONAL]]
// CHECK-NEXT:    store [[SELF_VALUE]] to [[SELF_BOX]]
// CHECK-NEXT:    [[NEW_SELF:%.*]] = enum $Optional<FailableStruct>, #Optional.Some!enumelt.1, [[SELF_VALUE]]
// CHECK-NEXT:    br bb3([[NEW_SELF]] : $Optional<FailableStruct>)
// CHECK:       bb2:
// CHECK-NEXT:    [[NEW_SELF:%.*]] = enum $Optional<FailableStruct>, #Optional.None!enumelt
// CHECK-NEXT:    br bb3([[NEW_SELF]] : $Optional<FailableStruct>)
// CHECK:       bb3([[NEW_SELF:%.*]] : $Optional<FailableStruct>)
// CHECK-NEXT:    dealloc_stack [[SELF_BOX]]
// CHECK-NEXT:    return [[NEW_SELF]]
  // Optional to optional
  init?(failDuringDelegation: ()) {
    self.init(failBeforeInitialization: ())
  }

  // IUO to optional
  init!(failDuringDelegation2: ()) {
    self.init(failBeforeInitialization: ())! // unnecessary-but-correct '!'
  }

  // IUO to IUO
  init!(failDuringDelegation3: ()) {
    self.init(failDuringDelegation2: ())! // unnecessary-but-correct '!'
  }

  // non-optional to optional
  init(failDuringDelegation4: ()) {
    self.init(failBeforeInitialization: ())! // necessary '!'
  }

  // non-optional to IUO
  init(failDuringDelegation5: ()) {
    self.init(failDuringDelegation2: ())! // unnecessary-but-correct '!'
  }
}

extension FailableStruct {
  init?(failInExtension: ()) {
    self.init(failInExtension: failInExtension)
  }

  init?(assignInExtension: ()) {
    self = FailableStruct(noFail: ())
  }
}

struct FailableAddrOnlyStruct<T : Pachyderm> {
  var x, y: T

  init(noFail: ()) {
    x = T()
    y = T()
  }

// CHECK-LABEL: sil hidden @_TFV35definite_init_failable_initializers22FailableAddrOnlyStructC{{.*}}24failBeforeInitialization
// CHECK:       bb0(%0 : $*Optional<FailableAddrOnlyStruct<T>>, %1 : $@thin FailableAddrOnlyStruct<T>.Type):
// CHECK:         [[SELF_BOX:%.*]] = alloc_stack $FailableAddrOnlyStruct<T>
// CHECK:         br bb1
// CHECK:       bb1:
// CHECK-NEXT:    inject_enum_addr %0
// CHECK-NEXT:    br bb2
// CHECK:       bb2:
// CHECK:         dealloc_stack [[SELF_BOX]]
// CHECK-NEXT:    return
  init?(failBeforeInitialization: ()) {
    return nil
  }

// CHECK-LABEL: sil hidden @_TFV35definite_init_failable_initializers22FailableAddrOnlyStructC{{.*}}failAfterPartialInitialization
// CHECK:       bb0(%0 : $*Optional<FailableAddrOnlyStruct<T>>, %1 : $@thin FailableAddrOnlyStruct<T>.Type):
// CHECK:         [[SELF_BOX:%.*]] = alloc_stack $FailableAddrOnlyStruct<T>
// CHECK:         [[T_INIT_FN:%.*]] = witness_method $T, #Pachyderm.init!allocator.1
// CHECK-NEXT:    [[T_TYPE:%.*]] = metatype $@thick T.Type
// CHECK-NEXT:    [[X_BOX:%.*]] = alloc_stack $T
// CHECK-NEXT:    apply [[T_INIT_FN]]<T>([[X_BOX]], [[T_TYPE]])
// CHECK-NEXT:    [[X_ADDR:%.*]] = struct_element_addr [[SELF_BOX]]
// CHECK-NEXT:    copy_addr [take] [[X_BOX]] to [initialization] [[X_ADDR]]
// CHECK-NEXT:    dealloc_stack [[X_BOX]]
// CHECK-NEXT:    br bb1
// CHECK:       bb1:
// CHECK-NEXT:    [[X_ADDR:%.*]] = struct_element_addr [[SELF_BOX]]
// CHECK-NEXT:    destroy_addr [[X_ADDR]]
// CHECK-NEXT:    inject_enum_addr %0
// CHECK-NEXT:    br bb2
// CHECK:       bb2:
// CHECK:         dealloc_stack [[SELF_BOX]]
// CHECK-NEXT:    return
  init?(failAfterPartialInitialization: ()) {
    x = T()
    return nil
  }

// CHECK-LABEL: sil hidden @_TFV35definite_init_failable_initializers22FailableAddrOnlyStructC{{.*}}failAfterFullInitialization
// CHECK:       bb0(%0 : $*Optional<FailableAddrOnlyStruct<T>>, %1 : $@thin FailableAddrOnlyStruct<T>.Type):
// CHECK:         [[SELF_BOX:%.*]] = alloc_stack $FailableAddrOnlyStruct<T>
// CHECK:         [[T_INIT_FN:%.*]] = witness_method $T, #Pachyderm.init!allocator.1
// CHECK-NEXT:    [[T_TYPE:%.*]] = metatype $@thick T.Type
// CHECK-NEXT:    [[X_BOX:%.*]] = alloc_stack $T
// CHECK-NEXT:    apply [[T_INIT_FN]]<T>([[X_BOX]], [[T_TYPE]])
// CHECK-NEXT:    [[X_ADDR:%.*]] = struct_element_addr [[SELF_BOX]]
// CHECK-NEXT:    copy_addr [take] [[X_BOX]] to [initialization] [[X_ADDR]]
// CHECK-NEXT:    dealloc_stack [[X_BOX]]
// CHECK-NEXT:    [[T_INIT_FN:%.*]] = witness_method $T, #Pachyderm.init!allocator.1
// CHECK-NEXT:    [[T_TYPE:%.*]] = metatype $@thick T.Type
// CHECK-NEXT:    [[Y_BOX:%.*]] = alloc_stack $T
// CHECK-NEXT:    apply [[T_INIT_FN]]<T>([[Y_BOX]], [[T_TYPE]])
// CHECK-NEXT:    [[Y_ADDR:%.*]] = struct_element_addr [[SELF_BOX]]
// CHECK-NEXT:    copy_addr [take] [[Y_BOX]] to [initialization] [[Y_ADDR]]
// CHECK-NEXT:    dealloc_stack [[Y_BOX]]
// CHECK-NEXT:    br bb1
// CHECK:       bb1:
// CHECK-NEXT:    destroy_addr [[SELF_BOX]]
// CHECK-NEXT:    inject_enum_addr %0
// CHECK-NEXT:    br bb2
// CHECK:       bb2:
// CHECK:         dealloc_stack [[SELF_BOX]]
// CHECK-NEXT:    return
  init?(failAfterFullInitialization: ()) {
    x = T()
    y = T()
    return nil
  }

  init?(failAfterWholeObjectInitializationByAssignment: ()) {
    self = FailableAddrOnlyStruct(noFail: ())
    return nil
  }

  init?(failAfterWholeObjectInitializationByDelegation: ()) {
    self.init(noFail: ())
    return nil
  }

  // Optional to optional
  init?(failDuringDelegation: ()) {
    self.init(failBeforeInitialization: ())
  }

  // IUO to optional
  init!(failDuringDelegation2: ()) {
    self.init(failBeforeInitialization: ())! // unnecessary-but-correct '!'
  }

  // non-optional to optional
  init(failDuringDelegation3: ()) {
    self.init(failBeforeInitialization: ())! // necessary '!'
  }

  // non-optional to IUO
  init(failDuringDelegation4: ()) {
    self.init(failDuringDelegation2: ())! // unnecessary-but-correct '!'
  }
}

extension FailableAddrOnlyStruct {
  init?(failInExtension: ()) {
    self.init(failBeforeInitialization: failInExtension)
  }

  init?(assignInExtension: ()) {
    self = FailableAddrOnlyStruct(noFail: ())
  }
}

////
// Structs with throwing initializers
////

func unwrap(x: Int) throws -> Int { return x }

struct ThrowStruct {
  var x: Canary

  init(fail: ()) throws { x = Canary() }

  init(noFail: ()) { x = Canary() }

// CHECK-LABEL: sil hidden @_TFV35definite_init_failable_initializers11ThrowStructCfzT20failBeforeDelegationSi_S0_
// CHECK:       bb0(%0 : $Int, %1 : $@thin ThrowStruct.Type):
// CHECK:         [[SELF_BOX:%.*]] = alloc_stack $ThrowStruct
// CHECK:         [[UNWRAP_FN:%.*]] = function_ref @_TF35definite_init_failable_initializers6unwrapFzSiSi
// CHECK-NEXT:    try_apply [[UNWRAP_FN]](%0)
// CHECK:       bb1([[RESULT:%.*]] : $Int):
// CHECK:         [[INIT_FN:%.*]] = function_ref @_TFV35definite_init_failable_initializers11ThrowStructCfT6noFailT__S0_
// CHECK-NEXT:    [[NEW_SELF:%.*]] = apply [[INIT_FN]](%1)
// CHECK-NEXT:    store [[NEW_SELF]] to [[SELF_BOX]]
// CHECK-NEXT:    dealloc_stack [[SELF_BOX]]
// CHECK-NEXT:    return [[NEW_SELF]]
<<<<<<< HEAD
// CHECK:       bb2([[ERROR:%.*]] : $ErrorProtocol):
// CHECK-NEXT:    dealloc_stack [[SELF_BOX]]#0
=======
// CHECK:       bb2([[ERROR:%.*]] : $ErrorType):
// CHECK-NEXT:    dealloc_stack [[SELF_BOX]]
>>>>>>> b58522b8
// CHECK-NEXT:    throw [[ERROR]]
  init(failBeforeDelegation: Int) throws {
    try unwrap(failBeforeDelegation)
    self.init(noFail: ())
  }

// CHECK-LABEL: sil hidden @_TFV35definite_init_failable_initializers11ThrowStructCfzT28failBeforeOrDuringDelegationSi_S0_
// CHECK:       bb0(%0 : $Int, %1 : $@thin ThrowStruct.Type):
// CHECK:         [[SELF_BOX:%.*]] = alloc_stack $ThrowStruct
// CHECK:         [[UNWRAP_FN:%.*]] = function_ref @_TF35definite_init_failable_initializers6unwrapFzSiSi
// CHECK-NEXT:    try_apply [[UNWRAP_FN]](%0)
// CHECK:       bb1([[RESULT:%.*]] : $Int):
// CHECK:         [[INIT_FN:%.*]] = function_ref @_TFV35definite_init_failable_initializers11ThrowStructCfzT4failT__S0_
// CHECK-NEXT:    try_apply [[INIT_FN]](%1)
// CHECK:       bb2([[NEW_SELF:%.*]] : $ThrowStruct):
// CHECK-NEXT:    store [[NEW_SELF]] to [[SELF_BOX]]
// CHECK-NEXT:    dealloc_stack [[SELF_BOX]]
// CHECK-NEXT:    return [[NEW_SELF]]
<<<<<<< HEAD
// CHECK:       bb3([[ERROR:%.*]] : $ErrorProtocol):
// CHECK-NEXT:    br bb5([[ERROR]] : $ErrorProtocol)
// CHECK:       bb4([[ERROR:%.*]] : $ErrorProtocol):
// CHECK-NEXT:    br bb5([[ERROR]] : $ErrorProtocol)
// CHECK:       bb5([[ERROR:%.*]] : $ErrorProtocol):
// CHECK-NEXT:    dealloc_stack [[SELF_BOX]]#0
=======
// CHECK:       bb3([[ERROR:%.*]] : $ErrorType):
// CHECK-NEXT:    br bb5([[ERROR]] : $ErrorType)
// CHECK:       bb4([[ERROR:%.*]] : $ErrorType):
// CHECK-NEXT:    br bb5([[ERROR]] : $ErrorType)
// CHECK:       bb5([[ERROR:%.*]] : $ErrorType):
// CHECK-NEXT:    dealloc_stack [[SELF_BOX]]
>>>>>>> b58522b8
// CHECK-NEXT:    throw [[ERROR]]
  init(failBeforeOrDuringDelegation: Int) throws {
    try unwrap(failBeforeOrDuringDelegation)
    try self.init(fail: ())
  }

// CHECK-LABEL: sil hidden @_TFV35definite_init_failable_initializers11ThrowStructCfzT29failBeforeOrDuringDelegation2Si_S0_
// CHECK:       bb0(%0 : $Int, %1 : $@thin ThrowStruct.Type):
// CHECK:         [[SELF_BOX:%.*]] = alloc_stack $ThrowStruct
// CHECK:         [[INIT_FN:%.*]] = function_ref @_TFV35definite_init_failable_initializers11ThrowStructCfzT20failBeforeDelegationSi_S0_
// CHECK:         [[UNWRAP_FN:%.*]] = function_ref @_TF35definite_init_failable_initializers6unwrapFzSiSi
// CHECK-NEXT:    try_apply [[UNWRAP_FN]](%0)
// CHECK:       bb1([[RESULT:%.*]] : $Int):
// CHECK-NEXT:    try_apply [[INIT_FN]]([[RESULT]], %1)
// CHECK:       bb2([[NEW_SELF:%.*]] : $ThrowStruct):
// CHECK-NEXT:    store [[NEW_SELF]] to [[SELF_BOX]]
// CHECK:         dealloc_stack [[SELF_BOX]]
// CHECK-NEXT:    return [[NEW_SELF]]
<<<<<<< HEAD
// CHECK:       bb3([[ERROR:%.*]] : $ErrorProtocol):
// CHECK-NEXT:    br bb5([[ERROR]] : $ErrorProtocol)
// CHECK:       bb4([[ERROR:%.*]] : $ErrorProtocol):
// CHECK-NEXT:    br bb5([[ERROR]] : $ErrorProtocol)
// CHECK:       bb5([[ERROR:%.*]] : $ErrorProtocol):
// CHECK-NEXT:    dealloc_stack [[SELF_BOX]]#0
=======
// CHECK:       bb3([[ERROR:%.*]] : $ErrorType):
// CHECK-NEXT:    br bb5([[ERROR]] : $ErrorType)
// CHECK:       bb4([[ERROR:%.*]] : $ErrorType):
// CHECK-NEXT:    br bb5([[ERROR]] : $ErrorType)
// CHECK:       bb5([[ERROR:%.*]] : $ErrorType):
// CHECK-NEXT:    dealloc_stack [[SELF_BOX]]
>>>>>>> b58522b8
// CHECK-NEXT:    throw [[ERROR]]
  init(failBeforeOrDuringDelegation2: Int) throws {
    try self.init(failBeforeDelegation: unwrap(failBeforeOrDuringDelegation2))
  }

// CHECK-LABEL: sil hidden @_TFV35definite_init_failable_initializers11ThrowStructCfzT20failDuringDelegationSi_S0_
// CHECK:       bb0(%0 : $Int, %1 : $@thin ThrowStruct.Type):
// CHECK:         [[SELF_BOX:%.*]] = alloc_stack $ThrowStruct
// CHECK:         [[INIT_FN:%.*]] = function_ref @_TFV35definite_init_failable_initializers11ThrowStructCfzT4failT__S0_
// CHECK-NEXT:    try_apply [[INIT_FN]](%1)
// CHECK:       bb1([[NEW_SELF:%.*]] : $ThrowStruct):
// CHECK-NEXT:    store [[NEW_SELF]] to [[SELF_BOX]]
// CHECK-NEXT:    dealloc_stack [[SELF_BOX]]
// CHECK-NEXT:    return [[NEW_SELF]]
<<<<<<< HEAD
// CHECK:       bb2([[ERROR:%.*]] : $ErrorProtocol):
// CHECK:         dealloc_stack [[SELF_BOX]]#0
=======
// CHECK:       bb2([[ERROR:%.*]] : $ErrorType):
// CHECK:         dealloc_stack [[SELF_BOX]]
>>>>>>> b58522b8
// CHECK-NEXT:    throw [[ERROR]]
  init(failDuringDelegation: Int) throws {
    try self.init(fail: ())
  }

// CHECK-LABEL: sil hidden @_TFV35definite_init_failable_initializers11ThrowStructCfzT19failAfterDelegationSi_S0_
// CHECK:       bb0(%0 : $Int, %1 : $@thin ThrowStruct.Type):
// CHECK:         [[SELF_BOX:%.*]] = alloc_stack $ThrowStruct
// CHECK:         [[INIT_FN:%.*]] = function_ref @_TFV35definite_init_failable_initializers11ThrowStructCfT6noFailT__S0_
// CHECK-NEXT:    [[NEW_SELF:%.*]] = apply [[INIT_FN]](%1)
// CHECK-NEXT:    store [[NEW_SELF]] to [[SELF_BOX]]
// CHECK:         [[UNWRAP_FN:%.*]] = function_ref @_TF35definite_init_failable_initializers6unwrapFzSiSi
// CHECK-NEXT:    try_apply [[UNWRAP_FN]](%0)
// CHECK:       bb1([[RESULT:%.*]] : $Int):
// CHECK-NEXT:    dealloc_stack [[SELF_BOX]]
// CHECK-NEXT:    return [[NEW_SELF]]
// CHECK:       bb2([[ERROR:%.*]] : $ErrorProtocol):
// CHECK:         release_value [[NEW_SELF]]
// CHECK-NEXT:    dealloc_stack [[SELF_BOX]]
// CHECK-NEXT:    throw [[ERROR]]
  init(failAfterDelegation: Int) throws {
    self.init(noFail: ())
    try unwrap(failAfterDelegation)
  }

// CHECK-LABEL: sil hidden @_TFV35definite_init_failable_initializers11ThrowStructCfzT27failDuringOrAfterDelegationSi_S0_
// CHECK:       bb0(%0 : $Int, %1 : $@thin ThrowStruct.Type):
// CHECK-NEXT:    [[BITMAP_BOX:%.*]] = alloc_stack $Builtin.Int1
// CHECK-NEXT:    [[SELF_BOX:%.*]] = alloc_stack $ThrowStruct
// CHECK-NEXT:    [[ZERO:%.*]] = integer_literal $Builtin.Int1, 0
// CHECK-NEXT:    store [[ZERO]] to [[BITMAP_BOX]]
// CHECK:         [[INIT_FN:%.*]] = function_ref @_TFV35definite_init_failable_initializers11ThrowStructCfzT4failT__S0_
// CHECK-NEXT:    try_apply [[INIT_FN]](%1)
// CHECK:       bb1([[NEW_SELF:.*]] : $ThrowStruct):
// CHECK-NEXT:    [[BIT:%.*]] = integer_literal $Builtin.Int1, -1
// CHECK-NEXT:    store [[BIT]] to [[BITMAP_BOX]]
// CHECK-NEXT:    store [[NEW_SELF]] to [[SELF_BOX]]
// CHECK:         [[UNWRAP_FN:%.*]] = function_ref @_TF35definite_init_failable_initializers6unwrapFzSiSi
// CHECK-NEXT:    try_apply [[UNWRAP_FN]](%0)
// CHECK:       bb2([[RESULT:%.*]] : $Int):
// CHECK-NEXT:    dealloc_stack [[SELF_BOX]]
// CHECK-NEXT:    dealloc_stack [[BITMAP_BOX]]
// CHECK-NEXT:    return [[NEW_SELF]]
<<<<<<< HEAD
// CHECK:       bb3([[ERROR:%.*]] : $ErrorProtocol):
// CHECK-NEXT:    br bb5([[ERROR]] : $ErrorProtocol)
// CHECK:       bb4([[ERROR:%.*]] : $ErrorProtocol):
// CHECK-NEXT:    br bb5([[ERROR]] : $ErrorProtocol)
// CHECK:       bb5([[ERROR:%.*]] : $ErrorProtocol):
// CHECK-NEXT:    [[COND:%.*]] = load [[BITMAP_BOX]]#1
=======
// CHECK:       bb3([[ERROR:%.*]] : $ErrorType):
// CHECK-NEXT:    br bb5([[ERROR]] : $ErrorType)
// CHECK:       bb4([[ERROR:%.*]] : $ErrorType):
// CHECK-NEXT:    br bb5([[ERROR]] : $ErrorType)
// CHECK:       bb5([[ERROR:%.*]] : $ErrorType):
// CHECK-NEXT:    [[COND:%.*]] = load [[BITMAP_BOX]]
>>>>>>> b58522b8
// CHECK-NEXT:    cond_br [[COND]], bb6, bb7
// CHECK:       bb6:
// CHECK-NEXT:    destroy_addr [[SELF_BOX]]
// CHECK-NEXT:    br bb8
// CHECK:       bb7:
// CHECK-NEXT:    br bb8
// CHECK:       bb8:
// CHECK-NEXT:    dealloc_stack [[SELF_BOX]]
// CHECK-NEXT:    dealloc_stack [[BITMAP_BOX]]
// CHECK-NEXT:    throw [[ERROR]]
  init(failDuringOrAfterDelegation: Int) throws {
    try self.init(fail: ())
    try unwrap(failDuringOrAfterDelegation)
  }

// CHECK-LABEL: sil hidden @_TFV35definite_init_failable_initializers11ThrowStructCfzT27failBeforeOrAfterDelegationSi_S0_
// CHECK:       bb0(%0 : $Int, %1 : $@thin ThrowStruct.Type):
// CHECK-NEXT:    [[BITMAP_BOX:%.*]] = alloc_stack $Builtin.Int1
// CHECK-NEXT:    [[SELF_BOX:%.*]] = alloc_stack $ThrowStruct
// CHECK-NEXT:    [[ZERO:%.*]] = integer_literal $Builtin.Int1, 0
// CHECK-NEXT:    store [[ZERO]] to [[BITMAP_BOX]]
// CHECK:         [[UNWRAP_FN:%.*]] = function_ref @_TF35definite_init_failable_initializers6unwrapFzSiSi
// CHECK-NEXT:    try_apply [[UNWRAP_FN]](%0)
// CHECK:       bb1([[RESULT:%.*]] : $Int):
// CHECK:         [[INIT_FN:%.*]] = function_ref @_TFV35definite_init_failable_initializers11ThrowStructCfT6noFailT__S0_
// CHECK-NEXT:    [[NEW_SELF:%.*]] = apply [[INIT_FN]](%1)
// CHECK-NEXT:    [[BIT:%.*]] = integer_literal $Builtin.Int1, -1
// CHECK-NEXT:    store [[BIT]] to [[BITMAP_BOX]]
// CHECK-NEXT:    store [[NEW_SELF]] to [[SELF_BOX]]
// CHECK:         [[UNWRAP_FN:%.*]] = function_ref @_TF35definite_init_failable_initializers6unwrapFzSiSi
// CHECK-NEXT:    try_apply [[UNWRAP_FN]](%0)
// CHECK:       bb2([[RESULT:%.*]] : $Int):
// CHECK-NEXT:    dealloc_stack [[SELF_BOX]]
// CHECK-NEXT:    dealloc_stack [[BITMAP_BOX]]
// CHECK-NEXT:    return [[NEW_SELF]]
<<<<<<< HEAD
// CHECK:       bb3([[ERROR:%.*]] : $ErrorProtocol):
// CHECK-NEXT:    br bb5([[ERROR]] : $ErrorProtocol)
// CHECK:       bb4([[ERROR:%.*]] : $ErrorProtocol):
// CHECK-NEXT:    br bb5([[ERROR]] : $ErrorProtocol)
// CHECK:       bb5([[ERROR:%.*]] : $ErrorProtocol):
// CHECK-NEXT:    [[COND:%.*]] = load [[BITMAP_BOX]]#1
=======
// CHECK:       bb3([[ERROR:%.*]] : $ErrorType):
// CHECK-NEXT:    br bb5([[ERROR]] : $ErrorType)
// CHECK:       bb4([[ERROR:%.*]] : $ErrorType):
// CHECK-NEXT:    br bb5([[ERROR]] : $ErrorType)
// CHECK:       bb5([[ERROR:%.*]] : $ErrorType):
// CHECK-NEXT:    [[COND:%.*]] = load [[BITMAP_BOX]]
>>>>>>> b58522b8
// CHECK-NEXT:    cond_br [[COND]], bb6, bb7
// CHECK:       bb6:
// CHECK-NEXT:    destroy_addr [[SELF_BOX]]
// CHECK-NEXT:    br bb8
// CHECK:       bb7:
// CHECK-NEXT:    br bb8
// CHECK:       bb8:
// CHECK-NEXT:    dealloc_stack [[SELF_BOX]]
// CHECK-NEXT:    dealloc_stack [[BITMAP_BOX]]
// CHECK-NEXT:    throw [[ERROR]]
  init(failBeforeOrAfterDelegation: Int) throws {
    try unwrap(failBeforeOrAfterDelegation)
    self.init(noFail: ())
    try unwrap(failBeforeOrAfterDelegation)
  }

// CHECK-LABEL: sil hidden @_TFV35definite_init_failable_initializers11ThrowStructCfT16throwsToOptionalSi_GSqS0__
// CHECK:       bb0(%0 : $Int, %1 : $@thin ThrowStruct.Type):
// CHECK-NEXT:    [[SELF_BOX:%.*]] = alloc_stack $ThrowStruct
// CHECK:         [[INIT_FN:%.*]] = function_ref @_TFV35definite_init_failable_initializers11ThrowStructCfzT20failDuringDelegationSi_S0_
// CHECK-NEXT:    try_apply [[INIT_FN]](%0, %1)
// CHECK:       bb1([[NEW_SELF:%.*]] : $ThrowStruct):
// CHECK-NEXT:    [[SELF_OPTIONAL:%.*]] = enum $Optional<ThrowStruct>, #Optional.Some!enumelt.1, [[NEW_SELF]]
// CHECK-NEXT:    br bb2([[SELF_OPTIONAL]] : $Optional<ThrowStruct>)
// CHECK:       bb2([[SELF_OPTIONAL:%.*]] : $Optional<ThrowStruct>):
// CHECK:         [[COND:%.*]] = select_enum [[SELF_OPTIONAL]]
// CHECK-NEXT:    cond_br [[COND]], bb3, bb4
// CHECK:       bb3:
// CHECK-NEXT:    [[SELF_VALUE:%.*]] = unchecked_enum_data [[SELF_OPTIONAL]]
// CHECK-NEXT:    store [[SELF_VALUE]] to [[SELF_BOX]]
// CHECK-NEXT:    [[NEW_SELF:%.*]] = enum $Optional<ThrowStruct>, #Optional.Some!enumelt.1, [[SELF_VALUE]]
// CHECK-NEXT:    br bb5([[NEW_SELF]] : $Optional<ThrowStruct>)
// CHECK:       bb4:
// CHECK-NEXT:    [[NEW_SELF:%.*]] = enum $Optional<ThrowStruct>, #Optional.None!enumelt
// CHECK-NEXT:    br bb5([[NEW_SELF]] : $Optional<ThrowStruct>)
// CHECK:       bb5([[NEW_SELF:%.*]] : $Optional<ThrowStruct>):
// CHECK-NEXT:    dealloc_stack [[SELF_BOX]]
// CHECK-NEXT:    return [[NEW_SELF]] : $Optional<ThrowStruct>
// CHECK:       bb6:
// CHECK-NEXT:    [[NEW_SELF:%.*]] = enum $Optional<ThrowStruct>, #Optional.None!enumelt
// CHECK-NEXT:    br bb2([[NEW_SELF]] : $Optional<ThrowStruct>)
// CHECK:       bb7([[ERROR:%.*]] : $ErrorProtocol):
// CHECK-NEXT:    br bb6
  init?(throwsToOptional: Int) {
    try? self.init(failDuringDelegation: throwsToOptional)
  }

  init(throwsToIUO: Int) {
    try! self.init(failDuringDelegation: throwsToIUO)
  }

  init?(throwsToOptionalThrows: Int) throws {
    try? self.init(fail: ())
  }

  init(throwsOptionalToThrows: Int) throws {
    self.init(throwsToOptional: throwsOptionalToThrows)!
  }

  init?(throwsOptionalToOptional: Int) {
    try! self.init(throwsToOptionalThrows: throwsOptionalToOptional)
  }

  init(failBeforeSelfReplacement: Int) throws {
    try unwrap(failBeforeSelfReplacement)
    self = ThrowStruct(noFail: ())
  }

// CHECK-LABEL: sil hidden @_TFV35definite_init_failable_initializers11ThrowStructCfzT25failDuringSelfReplacementSi_S0_
// CHECK:       bb0(%0 : $Int, %1 : $@thin ThrowStruct.Type):
// CHECK-NEXT:    [[SELF_BOX:%.*]] = alloc_stack $ThrowStruct
// CHECK:         [[INIT_FN:%.*]] = function_ref @_TFV35definite_init_failable_initializers11ThrowStructCfzT4failT__S0_
// CHECK-NEXT:    [[SELF_TYPE:%.*]] = metatype $@thin ThrowStruct.Type
// CHECK-NEXT:    try_apply [[INIT_FN]]([[SELF_TYPE]])
// CHECK:       bb1([[NEW_SELF:%.*]] : $ThrowStruct):
// CHECK-NEXT:    store [[NEW_SELF]] to [[SELF_BOX]]
// CHECK-NEXT:    dealloc_stack [[SELF_BOX]]
// CHECK-NEXT:    return [[NEW_SELF]]
<<<<<<< HEAD
// CHECK:       bb2([[ERROR:%.*]] : $ErrorProtocol):
// CHECK-NEXT:    dealloc_stack [[SELF_BOX]]#0
=======
// CHECK:       bb2([[ERROR:%.*]] : $ErrorType):
// CHECK-NEXT:    dealloc_stack [[SELF_BOX]]
>>>>>>> b58522b8
// CHECK-NEXT:    throw [[ERROR]]
  init(failDuringSelfReplacement: Int) throws {
    try self = ThrowStruct(fail: ())
  }

// CHECK-LABEL: sil hidden @_TFV35definite_init_failable_initializers11ThrowStructCfzT24failAfterSelfReplacementSi_S0_
// CHECK:       bb0(%0 : $Int, %1 : $@thin ThrowStruct.Type):
// CHECK-NEXT:    [[SELF_BOX:%.*]] = alloc_stack $ThrowStruct
// CHECK:         [[INIT_FN:%.*]] = function_ref @_TFV35definite_init_failable_initializers11ThrowStructCfT6noFailT__S0_
// CHECK-NEXT:    [[SELF_TYPE:%.*]] = metatype $@thin ThrowStruct.Type
// CHECK-NEXT:    [[NEW_SELF:%.*]] = apply [[INIT_FN]]([[SELF_TYPE]])
// CHECK-NEXT:    store [[NEW_SELF]] to [[SELF_BOX]]
// CHECK:         [[UNWRAP_FN:%.*]] = function_ref @_TF35definite_init_failable_initializers6unwrapFzSiSi
// CHECK-NEXT:    try_apply [[UNWRAP_FN]](%0)
// CHECK:       bb1([[RESULT:%.*]] : $Int):
// CHECK-NEXT:    dealloc_stack [[SELF_BOX]]
// CHECK-NEXT:    return [[NEW_SELF]]
// CHECK:       bb2([[ERROR:%.*]] : $ErrorProtocol):
// CHECK-NEXT:    release_value [[NEW_SELF]]
// CHECK-NEXT:    dealloc_stack [[SELF_BOX]]
// CHECK-NEXT:    throw [[ERROR]]
  init(failAfterSelfReplacement: Int) throws {
    self = ThrowStruct(noFail: ())
    try unwrap(failAfterSelfReplacement)
  }
}

extension ThrowStruct {
  init(failInExtension: ()) throws {
    try self.init(fail: failInExtension)
  }

  init(assignInExtension: ()) throws {
    try self = ThrowStruct(fail: ())
  }
}

struct ThrowAddrOnlyStruct<T : Pachyderm> {
  var x : T

  init(fail: ()) throws { x = T() }

  init(noFail: ()) { x = T() }

  init(failBeforeDelegation: Int) throws {
    try unwrap(failBeforeDelegation)
    self.init(noFail: ())
  }

  init(failBeforeOrDuringDelegation: Int) throws {
    try unwrap(failBeforeOrDuringDelegation)
    try self.init(fail: ())
  }

  init(failBeforeOrDuringDelegation2: Int) throws {
    try self.init(failBeforeDelegation: unwrap(failBeforeOrDuringDelegation2))
  }

  init(failDuringDelegation: Int) throws {
    try self.init(fail: ())
  }

  init(failAfterDelegation: Int) throws {
    self.init(noFail: ())
    try unwrap(failAfterDelegation)
  }

  init(failDuringOrAfterDelegation: Int) throws {
    try self.init(fail: ())
    try unwrap(failDuringOrAfterDelegation)
  }

  init(failBeforeOrAfterDelegation: Int) throws {
    try unwrap(failBeforeOrAfterDelegation)
    self.init(noFail: ())
    try unwrap(failBeforeOrAfterDelegation)
  }

  init?(throwsToOptional: Int) {
    try? self.init(failDuringDelegation: throwsToOptional)
  }

  init(throwsToIUO: Int) {
    try! self.init(failDuringDelegation: throwsToIUO)
  }

  init?(throwsToOptionalThrows: Int) throws {
    try? self.init(fail: ())
  }

  init(throwsOptionalToThrows: Int) throws {
    self.init(throwsToOptional: throwsOptionalToThrows)!
  }

  init?(throwsOptionalToOptional: Int) {
    try! self.init(throwsOptionalToThrows: throwsOptionalToOptional)
  }

  init(failBeforeSelfReplacement: Int) throws {
    try unwrap(failBeforeSelfReplacement)
    self = ThrowAddrOnlyStruct(noFail: ())
  }

  init(failAfterSelfReplacement: Int) throws {
    self = ThrowAddrOnlyStruct(noFail: ())
    try unwrap(failAfterSelfReplacement)
  }
}

extension ThrowAddrOnlyStruct {
  init(failInExtension: ()) throws {
    try self.init(fail: failInExtension)
  }

  init(assignInExtension: ()) throws {
    self = ThrowAddrOnlyStruct(noFail: ())
  }
}

////
// Classes with failable initializers
////

class FailableBaseClass {
  var member: Canary

  init(noFail: ()) {
    member = Canary()
  }

// CHECK-LABEL: sil hidden @_TFC35definite_init_failable_initializers17FailableBaseClasscfT28failBeforeFullInitializationT__GSqS0__
// CHECK:       bb0(%0 : $FailableBaseClass):
// CHECK:         [[METATYPE:%.*]] = metatype $@thick FailableBaseClass.Type
// CHECK:         dealloc_partial_ref %0 : $FailableBaseClass, [[METATYPE]]
// CHECK:         [[RESULT:%.*]] = enum $Optional<FailableBaseClass>, #Optional.None!enumelt
// CHECK:         return [[RESULT]]
  init?(failBeforeFullInitialization: ()) {
    return nil
  }

// CHECK-LABEL: sil hidden @_TFC35definite_init_failable_initializers17FailableBaseClasscfT27failAfterFullInitializationT__GSqS0__
// CHECK:       bb0(%0 : $FailableBaseClass):
// CHECK:         [[CANARY:%.*]] = apply
// CHECK-NEXT:    [[MEMBER_ADDR:%.*]] = ref_element_addr %0
// CHECK-NEXT:    store [[CANARY]] to [[MEMBER_ADDR]]
// CHECK-NEXT:    br bb1
// CHECK:       bb1:
// CHECK-NEXT:    strong_release %0
// CHECK-NEXT:    [[NEW_SELF:%.*]] = enum $Optional<FailableBaseClass>, #Optional.None!enumelt
// CHECK-NEXT:    br bb2
// CHECK:       bb2:
// CHECK-NEXT:    return [[NEW_SELF]]
  init?(failAfterFullInitialization: ()) {
    member = Canary()
    return nil
  }

// CHECK-LABEL: sil hidden @_TFC35definite_init_failable_initializers17FailableBaseClasscfT20failBeforeDelegationT__GSqS0__
// CHECK:       bb0(%0 : $FailableBaseClass):
// CHECK-NEXT:    [[SELF_BOX:%.*]] = alloc_stack $FailableBaseClass
// CHECK:         store %0 to [[SELF_BOX]]
// CHECK-NEXT:    br bb1
// CHECK:       bb1:
// CHECK-NEXT:    [[METATYPE:%.*]] = value_metatype $@thick FailableBaseClass.Type, %0 : $FailableBaseClass
// CHECK-NEXT:    dealloc_partial_ref %0 : $FailableBaseClass, [[METATYPE]] : $@thick FailableBaseClass.Type
// CHECK-NEXT:    [[RESULT:%.*]] = enum $Optional<FailableBaseClass>, #Optional.None!enumelt
// CHECK-NEXT:    br bb2
// CHECK:       bb2:
// CHECK-NEXT:    dealloc_stack [[SELF_BOX]]
// CHECK-NEXT:    return [[RESULT]]
  convenience init?(failBeforeDelegation: ()) {
    return nil
  }

// CHECK-LABEL: sil hidden @_TFC35definite_init_failable_initializers17FailableBaseClasscfT19failAfterDelegationT__GSqS0__
// CHECK:       bb0(%0 : $FailableBaseClass):
// CHECK-NEXT:    [[SELF_BOX:%.*]] = alloc_stack $FailableBaseClass
// CHECK:         store %0 to [[SELF_BOX]]
// CHECK:         [[INIT_FN:%.*]] = class_method %0
// CHECK-NEXT:    [[NEW_SELF:%.*]] = apply [[INIT_FN]](%0)
// CHECK-NEXT:    store [[NEW_SELF]] to [[SELF_BOX]]
// CHECK-NEXT:    br bb1
// CHECK:       bb1:
// CHECK-NEXT:    strong_release [[NEW_SELF]]
// CHECK-NEXT:    [[RESULT:%.*]] = enum $Optional<FailableBaseClass>, #Optional.None!enumelt
// CHECK-NEXT:    br bb2
// CHECK:       bb2:
// CHECK-NEXT:    dealloc_stack [[SELF_BOX]]
// CHECK-NEXT:    return [[RESULT]]
  convenience init?(failAfterDelegation: ()) {
    self.init(noFail: ())
    return nil
  }

// CHECK-LABEL: sil hidden @_TFC35definite_init_failable_initializers17FailableBaseClasscfT20failDuringDelegationT__GSqS0__
// CHECK:       bb0(%0 : $FailableBaseClass):
// CHECK-NEXT:    [[SELF_BOX:%.*]] = alloc_stack $FailableBaseClass
// CHECK:         store %0 to [[SELF_BOX]]
// CHECK:         [[INIT_FN:%.*]] = class_method %0
// CHECK-NEXT:    [[SELF_OPTIONAL:%.*]] = apply [[INIT_FN]](%0)
// CHECK:         [[COND:%.*]] = select_enum [[SELF_OPTIONAL]]
// CHECK-NEXT:    cond_br [[COND]], bb1, bb2
// CHECK:       bb1:
// CHECK-NEXT:    [[SELF_VALUE:%.*]] = unchecked_enum_data [[SELF_OPTIONAL]]
// CHECK-NEXT:    store [[SELF_VALUE]] to [[SELF_BOX]]
// CHECK-NEXT:    [[NEW_SELF:%.*]] = enum $Optional<FailableBaseClass>, #Optional.Some!enumelt.1, [[SELF_VALUE]]
// CHECK-NEXT:    br bb3([[NEW_SELF]] : $Optional<FailableBaseClass>)
// CHECK:       bb2:
// CHECK-NEXT:    [[NEW_SELF:%.*]] = enum $Optional<FailableBaseClass>, #Optional.None!enumelt
// CHECK-NEXT:    br bb3([[NEW_SELF]] : $Optional<FailableBaseClass>)
// CHECK:       bb3([[NEW_SELF:%.*]] : $Optional<FailableBaseClass>):
// CHECK-NEXT:    dealloc_stack [[SELF_BOX]]
// CHECK-NEXT:    return [[NEW_SELF]]
  // Optional to optional
  convenience init?(failDuringDelegation: ()) {
    self.init(failBeforeFullInitialization: ())
  }

  // IUO to optional
  convenience init!(failDuringDelegation2: ()) {
    self.init(failBeforeFullInitialization: ())! // unnecessary-but-correct '!'
  }

  // IUO to IUO
  convenience init!(noFailDuringDelegation: ()) {
    self.init(failDuringDelegation2: ())! // unnecessary-but-correct '!'
  }

  // non-optional to optional
  convenience init(noFailDuringDelegation2: ()) {
    self.init(failBeforeFullInitialization: ())! // necessary '!'
  }
}

extension FailableBaseClass {
  convenience init?(failInExtension: ()) throws {
    self.init(failBeforeFullInitialization: failInExtension)
  }
}

// Chaining to failable initializers in a superclass
class FailableDerivedClass : FailableBaseClass {
  var otherMember: Canary

// CHECK-LABEL: sil hidden @_TFC35definite_init_failable_initializers20FailableDerivedClasscfT27derivedFailBeforeDelegationT__GSqS0__
// CHECK:       bb0(%0 : $FailableDerivedClass):
// CHECK:         [[SELF_BOX:%.*]] = alloc_stack $FailableDerivedClass
// CHECK:         store %0 to [[SELF_BOX]]
// CHECK-NEXT:    br bb1
// CHECK:       bb1:
// CHECK-NEXT:    [[METATYPE:%.*]] = metatype $@thick FailableDerivedClass.Type
// CHECK-NEXT:    dealloc_partial_ref %0 : $FailableDerivedClass, [[METATYPE]] : $@thick FailableDerivedClass.Type
// CHECK-NEXT:    [[RESULT:%.*]] = enum $Optional<FailableDerivedClass>, #Optional.None!enumelt
// CHECK-NEXT:    br bb2
// CHECK:       bb2:
// CHECK-NEXT:    dealloc_stack [[SELF_BOX]]
// CHECK-NEXT:    return [[RESULT]]
  init?(derivedFailBeforeDelegation: ()) {
    return nil
  }

// CHECK-LABEL: sil hidden @_TFC35definite_init_failable_initializers20FailableDerivedClasscfT27derivedFailDuringDelegationT__GSqS0__
// CHECK:       bb0(%0 : $FailableDerivedClass):
// CHECK-NEXT:    [[SELF_BOX:%.*]] = alloc_stack $FailableDerivedClass
// CHECK:         store %0 to [[SELF_BOX]]
// CHECK:         [[CANARY:%.*]] = apply
// CHECK-NEXT:    [[MEMBER_ADDR:%.*]] = ref_element_addr %0
// CHECK-NEXT:    store [[CANARY]] to [[MEMBER_ADDR]]
// CHECK-NEXT:    [[BASE_SELF:%.*]] = upcast %0
// CHECK:         [[INIT_FN:%.*]] = function_ref @_TFC35definite_init_failable_initializers17FailableBaseClasscfT28failBeforeFullInitializationT__GSqS0__
// CHECK-NEXT:    [[SELF_OPTIONAL:%.*]] = apply [[INIT_FN]]([[BASE_SELF]])
// CHECK:         [[COND:%.*]] = select_enum [[SELF_OPTIONAL]]
// CHECK-NEXT:    cond_br [[COND]], bb1, bb2
// CHECK:       bb1:
// CHECK-NEXT:    [[BASE_SELF_VALUE:%.*]] = unchecked_enum_data [[SELF_OPTIONAL]]
// CHECK-NEXT:    [[SELF_VALUE:%.*]] = unchecked_ref_cast [[BASE_SELF_VALUE]]
// CHECK-NEXT:    store [[SELF_VALUE]] to [[SELF_BOX]]
// CHECK-NEXT:    [[NEW_SELF:%.*]] = enum $Optional<FailableDerivedClass>, #Optional.Some!enumelt.1, [[SELF_VALUE]]
// CHECK-NEXT:    br bb3([[NEW_SELF]] : $Optional<FailableDerivedClass>)
// CHECK:       bb2:
// CHECK-NEXT:    [[NEW_SELF:%.*]] = enum $Optional<FailableDerivedClass>, #Optional.None!enumelt
// CHECK-NEXT:    br bb3([[NEW_SELF]] : $Optional<FailableDerivedClass>)
// CHECK:       bb3([[NEW_SELF:%.*]] : $Optional<FailableDerivedClass>):
// CHECK-NEXT:    dealloc_stack [[SELF_BOX]]
// CHECK-NEXT:    return [[NEW_SELF]] : $Optional<FailableDerivedClass>
  init?(derivedFailDuringDelegation: ()) {
    self.otherMember = Canary()
    super.init(failBeforeFullInitialization: ())
  }

  init?(derivedFailAfterDelegation: ()) {
    self.otherMember = Canary()
    super.init(noFail: ())
    return nil
  }

  // non-optional to IUO
  init(derivedNoFailDuringDelegation: ()) {
    self.otherMember = Canary()
    super.init(failAfterFullInitialization: ())! // necessary '!'
  }

  // IUO to IUO
  init!(derivedFailDuringDelegation2: ()) {
    self.otherMember = Canary()
    super.init(failAfterFullInitialization: ())! // unnecessary-but-correct '!'
  }
}

extension FailableDerivedClass {
  convenience init?(derivedFailInExtension: ()) throws {
    self.init(derivedFailDuringDelegation: derivedFailInExtension)
  }
}

////
// Classes with throwing initializers
////

class ThrowBaseClass {
  required init() throws {}
  init(noFail: ()) {}
}

class ThrowDerivedClass : ThrowBaseClass {
// CHECK-LABEL: sil hidden @_TFC35definite_init_failable_initializers17ThrowDerivedClasscfzT_S0_
// CHECK:       bb0(%0 : $ThrowDerivedClass):
// CHECK-NEXT:    [[SELF_BOX:%.*]] = alloc_stack $ThrowDerivedClass
// CHECK:         store %0 to [[SELF_BOX]]
// CHECK-NEXT:    [[BASE_SELF:%.*]] = upcast %0
// CHECK:         [[INIT_FN:%.*]] = function_ref @_TFC35definite_init_failable_initializers14ThrowBaseClasscfzT_S0_
// CHECK-NEXT:    try_apply [[INIT_FN]]([[BASE_SELF]])
// CHECK:       bb1([[NEW_SELF:%.*]] : $ThrowBaseClass):
// CHECK-NEXT:    [[DERIVED_SELF:%.*]] = unchecked_ref_cast [[NEW_SELF]]
// CHECK-NEXT:    store [[DERIVED_SELF]] to [[SELF_BOX]]
// CHECK-NEXT:    dealloc_stack [[SELF_BOX]]
// CHECK-NEXT:    return [[DERIVED_SELF]]
<<<<<<< HEAD
// CHECK:       bb2([[ERROR:%.*]] : $ErrorProtocol):
// CHECK-NEXT:    dealloc_stack [[SELF_BOX]]#0
=======
// CHECK:       bb2([[ERROR:%.*]] : $ErrorType):
// CHECK-NEXT:    dealloc_stack [[SELF_BOX]]
>>>>>>> b58522b8
// CHECK-NEXT:    throw [[ERROR]]
  required init() throws {
    try super.init()
  }

  override init(noFail: ()) {
    try! super.init()
  }

// CHECK-LABEL: sil hidden @_TFC35definite_init_failable_initializers17ThrowDerivedClasscfzT28failBeforeFullInitializationSi_S0_
// CHECK:       bb0(%0 : $Int, %1 : $ThrowDerivedClass):
// CHECK-NEXT:    [[SELF_BOX:%.*]] = alloc_stack $ThrowDerivedClass
// CHECK:         store %1 to [[SELF_BOX]]
// CHECK:         [[UNWRAP_FN:%.*]] = function_ref @_TF35definite_init_failable_initializers6unwrapFzSiSi
// CHECK-NEXT:    try_apply [[UNWRAP_FN]](%0)
// CHECK:       bb1([[RESULT:%.*]] : $Int):
// CHECK-NEXT:    [[BASE_SELF:%.*]] = upcast %1
// CHECK:         [[INIT_FN:%.*]] = function_ref @_TFC35definite_init_failable_initializers14ThrowBaseClasscfT6noFailT__S0_
// CHECK-NEXT:    [[NEW_SELF:%.*]] = apply [[INIT_FN]]([[BASE_SELF]])
// CHECK-NEXT:    [[DERIVED_SELF:%.*]] = unchecked_ref_cast [[NEW_SELF]]
// CHECK-NEXT:    store [[DERIVED_SELF]] to [[SELF_BOX]]
// CHECK-NEXT:    dealloc_stack [[SELF_BOX]]
// CHECK-NEXT:    return [[DERIVED_SELF]] : $ThrowDerivedClass
// CHECK:       bb2([[ERROR:%.*]] : $ErrorProtocol):
// CHECK-NEXT:    [[METATYPE:%.*]] = metatype $@thick ThrowDerivedClass.Type
// CHECK-NEXT:    dealloc_partial_ref %1 : $ThrowDerivedClass, [[METATYPE]] : $@thick ThrowDerivedClass.Type
// CHECK-NEXT:    dealloc_stack [[SELF_BOX]]
// CHECK-NEXT:    throw [[ERROR]]
  init(failBeforeFullInitialization: Int) throws {
    try unwrap(failBeforeFullInitialization)
    super.init(noFail: ())
  }

// CHECK-LABEL: sil hidden @_TFC35definite_init_failable_initializers17ThrowDerivedClasscfzT28failBeforeFullInitializationSi28failDuringFullInitializationSi_S0_
// CHECK:       bb0(%0 : $Int, %1 : $Int, %2 : $ThrowDerivedClass):
// CHECK-NEXT:    [[BITMAP_BOX:%.*]] = alloc_stack $Builtin.Int2
// CHECK-NEXT:    [[SELF_BOX:%.*]] = alloc_stack $ThrowDerivedClass
// CHECK-NEXT:    [[ZERO:%.*]] = integer_literal $Builtin.Int2, 0
// CHECK-NEXT:    store [[ZERO]] to [[BITMAP_BOX]]
// CHECK:         store %2 to [[SELF_BOX]] : $*ThrowDerivedClass
// CHECK:         [[UNWRAP_FN:%.*]] = function_ref @_TF35definite_init_failable_initializers6unwrapFzSiSi
// CHECK-NEXT:    try_apply [[UNWRAP_FN]](%0)
// CHECK:       bb1([[RESULT:%.*]] : $Int)
// CHECK-NEXT:    [[BASE_SELF:%.*]] = upcast %2
// CHECK:         [[INIT_FN:%.*]] = function_ref @_TFC35definite_init_failable_initializers14ThrowBaseClasscfzT_S0_
// CHECK-NEXT:    try_apply [[INIT_FN]]([[BASE_SELF]])
// CHECK:       bb2([[NEW_SELF:%.*]] : $ThrowBaseClass):
// CHECK-NEXT:    [[DERIVED_SELF:%.*]] = unchecked_ref_cast [[NEW_SELF]]
// CHECK-NEXT:    store [[DERIVED_SELF]] to [[SELF_BOX]]
// CHECK-NEXT:    dealloc_stack [[SELF_BOX]]
// CHECK-NEXT:    dealloc_stack [[BITMAP_BOX]]
// CHECK-NEXT:    return [[DERIVED_SELF]]
// CHECK:       bb3([[ERROR:%.*]] : $ErrorProtocol):
// CHECK-NEXT:    br bb5([[ERROR]] : $ErrorProtocol)
// CHECK:       bb4([[ERROR:%.*]] : $ErrorProtocol):
// CHECK-NEXT:    [[BIT:%.*]] = integer_literal $Builtin.Int2, -1
<<<<<<< HEAD
// CHECK-NEXT:    store [[BIT]] to [[BITMAP_BOX]]#1
// CHECK-NEXT:    br bb5([[ERROR]] : $ErrorProtocol)
// CHECK:       bb5([[ERROR:%.*]] : $ErrorProtocol):
// CHECK-NEXT:    [[BITMAP:%.*]] = load [[BITMAP_BOX]]#1
=======
// CHECK-NEXT:    store [[BIT]] to [[BITMAP_BOX]]
// CHECK-NEXT:    br bb5([[ERROR]] : $ErrorType)
// CHECK:       bb5([[ERROR:%.*]] : $ErrorType):
// CHECK-NEXT:    [[BITMAP:%.*]] = load [[BITMAP_BOX]]
>>>>>>> b58522b8
// CHECK-NEXT:    [[ONE:%.*]] = integer_literal $Builtin.Int2, 1
// CHECK-NEXT:    [[BITMAP_MSB:%.*]] = builtin "lshr_Int2"([[BITMAP]] : $Builtin.Int2, [[ONE]] : $Builtin.Int2)
// CHECK-NEXT:    [[COND:%.*]] = builtin "trunc_Int2_Int1"([[BITMAP_MSB]] : $Builtin.Int2)
// CHECK-NEXT:    cond_br [[COND]], bb6, bb7
// CHECK:       bb6:
// CHECK-NEXT:    br bb8
// CHECK:       bb7:
// CHECK-NEXT:    [[METATYPE:%.*]] = metatype $@thick ThrowDerivedClass.Type
// CHECK-NEXT:    dealloc_partial_ref %2 : $ThrowDerivedClass, [[METATYPE]] : $@thick ThrowDerivedClass.Type
// CHECK-NEXT:    br bb8
// CHECK:       bb8:
// CHECK-NEXT:    dealloc_stack [[SELF_BOX]]
// CHECK-NEXT:    dealloc_stack [[BITMAP_BOX]]
// CHECK-NEXT:    throw [[ERROR]]
  init(failBeforeFullInitialization: Int, failDuringFullInitialization: Int) throws {
    try unwrap(failBeforeFullInitialization)
    try super.init()
  }

// CHECK-LABEL: sil hidden @_TFC35definite_init_failable_initializers17ThrowDerivedClasscfzT27failAfterFullInitializationSi_S0_
// CHECK:       bb0(%0 : $Int, %1 : $ThrowDerivedClass):
// CHECK-NEXT:    [[SELF_BOX:%.*]] = alloc_stack $ThrowDerivedClass
// CHECK:         store %1 to [[SELF_BOX]]
// CHECK-NEXT:    [[BASE_SELF:%.*]] = upcast %1
// CHECK:         [[INIT_FN:%.*]] = function_ref @_TFC35definite_init_failable_initializers14ThrowBaseClasscfT6noFailT__S0_
// CHECK-NEXT:    [[NEW_SELF:%.*]] = apply [[INIT_FN]]([[BASE_SELF]])
// CHECK-NEXT:    [[DERIVED_SELF:%.*]] = unchecked_ref_cast [[NEW_SELF]]
// CHECK-NEXT:    store [[DERIVED_SELF]] to [[SELF_BOX]]
// CHECK:         [[UNWRAP_FN:%.*]] = function_ref @_TF35definite_init_failable_initializers6unwrapFzSiSi
// CHECK-NEXT:    try_apply [[UNWRAP_FN]](%0)
// CHECK:       bb1([[RESULT:%.*]] : $Int):
// CHECK-NEXT:    dealloc_stack [[SELF_BOX]]
// CHECK-NEXT:    return [[DERIVED_SELF]]
// CHECK:       bb2([[ERROR:%.*]] : $ErrorProtocol):
// CHECK-NEXT:    strong_release [[DERIVED_SELF]]
// CHECK-NEXT:    dealloc_stack [[SELF_BOX]]
// CHECK-NEXT:    throw [[ERROR]]
  init(failAfterFullInitialization: Int) throws {
    super.init(noFail: ())
    try unwrap(failAfterFullInitialization)
  }

// CHECK-LABEL: sil hidden @_TFC35definite_init_failable_initializers17ThrowDerivedClasscfzT27failAfterFullInitializationSi28failDuringFullInitializationSi_S0_
// CHECK:       bb0(%0 : $Int, %1 : $Int, %2 : $ThrowDerivedClass):
// CHECK-NEXT:    [[BITMAP_BOX:%.*]] = alloc_stack $Builtin.Int2
// CHECK-NEXT:    [[SELF_BOX:%.*]] = alloc_stack $ThrowDerivedClass
// CHECK:         [[ZERO:%.*]] = integer_literal $Builtin.Int2, 0
// CHECK-NEXT:    store [[ZERO]] to [[BITMAP_BOX]]
// CHECK:         store %2 to [[SELF_BOX]]
// CHECK-NEXT:    [[DERIVED_SELF:%.*]] = upcast %2
// CHECK:         [[INIT_FN:%.*]] = function_ref @_TFC35definite_init_failable_initializers14ThrowBaseClasscfzT_S0_
// CHECK-NEXT:    try_apply [[INIT_FN]]([[DERIVED_SELF]])
// CHECK:       bb1([[NEW_SELF:%.*]] : $ThrowBaseClass):
// CHECK-NEXT:    [[DERIVED_SELF:%.*]] = unchecked_ref_cast [[NEW_SELF]]
// CHECK-NEXT:    store [[DERIVED_SELF]] to [[SELF_BOX]]
// CHECK:         [[UNWRAP_FN:%.*]] = function_ref @_TF35definite_init_failable_initializers6unwrapFzSiSi
// CHECK-NEXT:    try_apply [[UNWRAP_FN]](%0)
// CHECK:       bb2([[RESULT:%.*]] : $Int):
// CHECK-NEXT:    dealloc_stack [[SELF_BOX]]
// CHECK-NEXT:    dealloc_stack [[BITMAP_BOX]]
// CHECK-NEXT:    return [[DERIVED_SELF]]
// CHECK:       bb3([[ERROR:%.*]] : $ErrorProtocol):
// CHECK-NEXT:    [[BIT:%.*]] = integer_literal $Builtin.Int2, -1
<<<<<<< HEAD
// CHECK-NEXT:    store [[BIT]] to [[BITMAP_BOX]]#1
// CHECK-NEXT:    br bb5([[ERROR]] : $ErrorProtocol)
// CHECK:       bb4([[ERROR:%.*]] : $ErrorProtocol):
// CHECK-NEXT:    br bb5([[ERROR]] : $ErrorProtocol)
// CHECK:       bb5([[ERROR:%.*]] : $ErrorProtocol):
// CHECK-NEXT:    [[BITMAP:%.*]] = load [[BITMAP_BOX]]#1
=======
// CHECK-NEXT:    store [[BIT]] to [[BITMAP_BOX]]
// CHECK-NEXT:    br bb5([[ERROR]] : $ErrorType)
// CHECK:       bb4([[ERROR:%.*]] : $ErrorType):
// CHECK-NEXT:    br bb5([[ERROR]] : $ErrorType)
// CHECK:       bb5([[ERROR:%.*]] : $ErrorType):
// CHECK-NEXT:    [[BITMAP:%.*]] = load [[BITMAP_BOX]]
>>>>>>> b58522b8
// CHECK-NEXT:    [[ONE:%.*]] = integer_literal $Builtin.Int2, 1
// CHECK-NEXT:    [[BITMAP_MSB:%.*]] = builtin "lshr_Int2"([[BITMAP]] : $Builtin.Int2, [[ONE]] : $Builtin.Int2)
// CHECK-NEXT:    [[COND:%.*]] = builtin "trunc_Int2_Int1"([[BITMAP_MSB]] : $Builtin.Int2)
// CHECK-NEXT:    cond_br [[COND]], bb6, bb7
// CHECK:       bb6:
// CHECK-NEXT:    br bb8
// CHECK:       bb7:
// CHECK-NEXT:    destroy_addr [[SELF_BOX]]
// CHECK-NEXT:    br bb8
// CHECK:       bb8:
// CHECK-NEXT:    dealloc_stack [[SELF_BOX]]
// CHECK-NEXT:    dealloc_stack [[BITMAP_BOX]]
// CHECK-NEXT:    throw [[ERROR]]
  init(failAfterFullInitialization: Int, failDuringFullInitialization: Int) throws {
    try super.init()
    try unwrap(failAfterFullInitialization)
  }

// CHECK-LABEL: sil hidden @_TFC35definite_init_failable_initializers17ThrowDerivedClasscfzT28failBeforeFullInitializationSi27failAfterFullInitializationSi_S0_
// CHECK:       bb0(%0 : $Int, %1 : $Int, %2 : $ThrowDerivedClass):
// CHECK-NEXT:    [[BITMAP_BOX:%.*]] = alloc_stack $Builtin.Int1
// CHECK-NEXT:    [[SELF_BOX:%.*]] = alloc_stack $ThrowDerivedClass
// CHECK-NEXT:    [[ZERO:%.*]] = integer_literal $Builtin.Int1, 0
// CHECK-NEXT:    store [[ZERO]] to [[BITMAP_BOX]]
// CHECK:         store %2 to [[SELF_BOX]]
// CHECK:         [[UNWRAP_FN:%.*]] = function_ref @_TF35definite_init_failable_initializers6unwrapFzSiSi
// CHECK-NEXT:    try_apply [[UNWRAP_FN]](%0)
// CHECK:       bb1([[RESULT:%.*]] : $Int):
// CHECK-NEXT:    [[BASE_SELF:%.*]] = upcast %2
// CHECK:         [[INIT_FN:%.*]] = function_ref @_TFC35definite_init_failable_initializers14ThrowBaseClasscfT6noFailT__S0_
// CHECK-NEXT:    [[NEW_SELF:%.*]] = apply [[INIT_FN]]([[BASE_SELF]])
// CHECK-NEXT:    [[DERIVED_SELF:%.*]] = unchecked_ref_cast [[NEW_SELF]]
// CHECK-NEXT:    store [[DERIVED_SELF]] to [[SELF_BOX]]
// CHECK:         [[UNWRAP_FN:%.*]] = function_ref @_TF35definite_init_failable_initializers6unwrapFzSiSi
// CHECK-NEXT:    try_apply [[UNWRAP_FN]](%1)
// CHECK:       bb2([[RESULT:%.*]] : $Int):
// CHECK-NEXT:    dealloc_stack [[SELF_BOX]]
// CHECK-NEXT:    dealloc_stack [[BITMAP_BOX]]
// CHECK-NEXT:    return [[DERIVED_SELF]]
<<<<<<< HEAD
// CHECK:       bb3([[ERROR:%.*]] : $ErrorProtocol):
// CHECK-NEXT:    br bb5([[ERROR]] : $ErrorProtocol)
// CHECK:       bb4([[ERROR:%.*]] : $ErrorProtocol):
// CHECK-NEXT:    br bb5([[ERROR]] : $ErrorProtocol)
// CHECK:       bb5([[ERROR:%.*]] : $ErrorProtocol):
// CHECK-NEXT:    [[COND:%.*]] = load [[BITMAP_BOX]]#1
=======
// CHECK:       bb3([[ERROR:%.*]] : $ErrorType):
// CHECK-NEXT:    br bb5([[ERROR]] : $ErrorType)
// CHECK:       bb4([[ERROR:%.*]] : $ErrorType):
// CHECK-NEXT:    br bb5([[ERROR]] : $ErrorType)
// CHECK:       bb5([[ERROR:%.*]] : $ErrorType):
// CHECK-NEXT:    [[COND:%.*]] = load [[BITMAP_BOX]]
>>>>>>> b58522b8
// CHECK-NEXT:    cond_br [[COND:%.*]], bb6, bb7
// CHECK:       bb6:
// CHECK-NEXT:    destroy_addr [[SELF_BOX]]
// CHECK-NEXT:    br bb8
// CHECK:       bb7:
// CHECK-NEXT:    [[BITMAP:%.*]] = load [[SELF_BOX]]
// CHECK-NEXT:    [[METATYPE:%.*]] = metatype $@thick ThrowDerivedClass.Type
// CHECK-NEXT:    dealloc_partial_ref [[BITMAP]] : $ThrowDerivedClass, [[METATYPE]] : $@thick ThrowDerivedClass.Type
// CHECK-NEXT:    br bb8
// CHECK:       bb8:
<<<<<<< HEAD
// CHECK-NEXT:    dealloc_stack [[SELF_BOX]]#0
// CHECK-NEXT:    dealloc_stack [[BITMAP_BOX]]#0
// CHECK-NEXT:    throw [[ERROR]] : $ErrorProtocol
=======
// CHECK-NEXT:    dealloc_stack [[SELF_BOX]]
// CHECK-NEXT:    dealloc_stack [[BITMAP_BOX]]
// CHECK-NEXT:    throw [[ERROR]] : $ErrorType
>>>>>>> b58522b8
  init(failBeforeFullInitialization: Int, failAfterFullInitialization: Int) throws {
    try unwrap(failBeforeFullInitialization)
    super.init(noFail: ())
    try unwrap(failAfterFullInitialization)
  }

// CHECK-LABEL: sil hidden @_TFC35definite_init_failable_initializers17ThrowDerivedClasscfzT28failBeforeFullInitializationSi28failDuringFullInitializationSi27failAfterFullInitializationSi_S0_
// CHECK:       bb0(%0 : $Int, %1 : $Int, %2 : $Int, %3 : $ThrowDerivedClass):
// CHECK-NEXT:    [[BITMAP_BOX:%.*]] = alloc_stack $Builtin.Int2
// CHECK-NEXT:    [[SELF_BOX:%.*]] = alloc_stack $ThrowDerivedClass
// CHECK-NEXT:    [[ZERO:%.*]] = integer_literal $Builtin.Int2, 0
// CHECK-NEXT:    store [[ZERO]] to [[BITMAP_BOX]]
// CHECK:         store %3 to [[SELF_BOX]]
// CHECK:         [[UNWRAP_FN:%.*]] = function_ref @_TF35definite_init_failable_initializers6unwrapFzSiSi
// CHECK-NEXT:    try_apply [[UNWRAP_FN]](%0)
// CHECK:       bb1([[RESULT:%.*]] : $Int):
// CHECK-NEXT:    [[BASE_SELF:%.*]] = upcast %3
// CHECK:         [[INIT_FN:%.*]] = function_ref @_TFC35definite_init_failable_initializers14ThrowBaseClasscfzT_S0_
// CHECK-NEXT:    try_apply [[INIT_FN]]([[BASE_SELF]])
// CHECK:       bb2([[NEW_SELF:%.*]] : $ThrowBaseClass):
// CHECK-NEXT:    [[DERIVED_SELF:%.*]] = unchecked_ref_cast [[NEW_SELF]]
// CHECK-NEXT:    store [[DERIVED_SELF]] to [[SELF_BOX]]
// CHECK:         [[UNWRAP_FN:%.*]] = function_ref @_TF35definite_init_failable_initializers6unwrapFzSiSi
// CHECK-NEXT:    try_apply [[UNWRAP_FN]](%2)
// CHECK:       bb3([[RESULT:%.*]] : $Int):
// CHECK-NEXT:    dealloc_stack [[SELF_BOX]]
// CHECK-NEXT:    dealloc_stack [[BITMAP_BOX]]
// CHECK-NEXT:    return [[DERIVED_SELF]]
// CHECK:       bb4([[ERROR:%.*]] : $ErrorProtocol):
// CHECK-NEXT:    br bb7([[ERROR]] : $ErrorProtocol)
// CHECK:       bb5([[ERROR:%.*]] : $ErrorProtocol):
// CHECK-NEXT:    [[BIT:%.*]] = integer_literal $Builtin.Int2, -1
<<<<<<< HEAD
// CHECK-NEXT:    store [[BIT]] to [[BITMAP_BOX]]#1
// CHECK-NEXT:    br bb7([[ERROR]] : $ErrorProtocol)
// CHECK:       bb6([[ERROR:%.*]] : $ErrorProtocol):
// CHECK-NEXT:    br bb7([[ERROR]] : $ErrorProtocol)
// CHECK:       bb7([[ERROR:%.*]] : $ErrorProtocol):
// CHECK-NEXT:    [[BITMAP:%.*]] = load [[BITMAP_BOX]]#1
=======
// CHECK-NEXT:    store [[BIT]] to [[BITMAP_BOX]]
// CHECK-NEXT:    br bb7([[ERROR]] : $ErrorType)
// CHECK:       bb6([[ERROR:%.*]] : $ErrorType):
// CHECK-NEXT:    br bb7([[ERROR]] : $ErrorType)
// CHECK:       bb7([[ERROR:%.*]] : $ErrorType):
// CHECK-NEXT:    [[BITMAP:%.*]] = load [[BITMAP_BOX]]
>>>>>>> b58522b8
// CHECK-NEXT:    [[ONE:%.*]] = integer_literal $Builtin.Int2, 1
// CHECK-NEXT:    [[BITMAP_MSB:%.*]] = builtin "lshr_Int2"([[BITMAP]] : $Builtin.Int2, [[ONE]] : $Builtin.Int2)
// CHECK-NEXT:    [[COND:%.*]] = builtin "trunc_Int2_Int1"([[BITMAP_MSB]] : $Builtin.Int2)
// CHECK-NEXT:    cond_br [[COND]], bb8, bb9
// CHECK:       bb8:
// CHECK-NEXT:    br bb13
// CHECK:       bb9:
// CHECK-NEXT:    [[COND:%.*]] = builtin "trunc_Int2_Int1"([[BITMAP]] : $Builtin.Int2)
// CHECK-NEXT:    cond_br [[COND]], bb10, bb11
// CHECK:       bb10:
// CHECK-NEXT:    destroy_addr [[SELF_BOX]]
// CHECK-NEXT:    br bb12
// CHECK:       bb11:
// CHECK-NEXT:    [[SELF:%.*]] = load [[SELF_BOX]]
// CHECK-NEXT:    [[METATYPE:%.*]] = metatype $@thick ThrowDerivedClass.Type
// CHECK-NEXT:    dealloc_partial_ref [[SELF]] : $ThrowDerivedClass, [[METATYPE]] : $@thick ThrowDerivedClass.Type
// CHECK-NEXT:    br bb12
// CHECK:       bb12:
// CHECK-NEXT:    br bb13
// CHECK:       bb13:
// CHECK-NEXT:    dealloc_stack [[SELF_BOX]]
// CHECK-NEXT:    dealloc_stack [[BITMAP_BOX]]
// CHECK-NEXT:    throw [[ERROR]]
  init(failBeforeFullInitialization: Int, failDuringFullInitialization: Int, failAfterFullInitialization: Int) throws {
    try unwrap(failBeforeFullInitialization)
    try super.init()
    try unwrap(failAfterFullInitialization)
  }

  convenience init(noFail2: ()) {
    try! self.init()
  }

// CHECK-LABEL: sil hidden @_TFC35definite_init_failable_initializers17ThrowDerivedClasscfzT20failBeforeDelegationSi_S0_
// CHECK:       bb0(%0 : $Int, %1 : $ThrowDerivedClass):
// CHECK-NEXT:    [[SELF_BOX:%.*]] = alloc_stack $ThrowDerivedClass
// CHECK:         store %1 to [[SELF_BOX]]
// CHECK:         [[UNWRAP_FN:%.*]] = function_ref @_TF35definite_init_failable_initializers6unwrapFzSiSi
// CHECK-NEXT:    try_apply [[UNWRAP_FN]](%0)
// CHECK:       bb1([[ARG:%.*]] : $Int):
// CHECK:         [[INIT_FN:%.*]] = function_ref @_TFC35definite_init_failable_initializers17ThrowDerivedClasscfT6noFailT__S0_
// CHECK-NEXT:    [[NEW_SELF:%.*]] = apply [[INIT_FN]](%1)
// CHECK-NEXT:    store [[NEW_SELF]] to [[SELF_BOX]]
// CHECK-NEXT:    dealloc_stack [[SELF_BOX]]
// CHECK-NEXT:    return [[NEW_SELF]]
// CHECK:       bb2([[ERROR:%.*]] : $ErrorProtocol):
// CHECK-NEXT:    [[METATYPE:%.*]] = value_metatype $@thick ThrowDerivedClass.Type, %1 : $ThrowDerivedClass
// CHECK-NEXT:    dealloc_partial_ref %1 : $ThrowDerivedClass, [[METATYPE]] : $@thick ThrowDerivedClass.Type
// CHECK-NEXT:    dealloc_stack [[SELF_BOX]]
// CHECK-NEXT:    throw [[ERROR]]
  convenience init(failBeforeDelegation: Int) throws {
    try unwrap(failBeforeDelegation)
    self.init(noFail: ())
  }

// CHECK-LABEL: sil hidden @_TFC35definite_init_failable_initializers17ThrowDerivedClasscfzT20failDuringDelegationSi_S0_
// CHECK:       bb0(%0 : $Int, %1 : $ThrowDerivedClass):
// CHECK-NEXT:    [[SELF_BOX:%.*]] = alloc_stack $ThrowDerivedClass
// CHECK:         store %1 to [[SELF_BOX]]
// CHECK:         [[INIT_FN:%.*]] = function_ref @_TFC35definite_init_failable_initializers17ThrowDerivedClasscfzT_S0_
// CHECK-NEXT:    try_apply [[INIT_FN]](%1)
// CHECK:       bb1([[NEW_SELF:%.*]] : $ThrowDerivedClass):
// CHECK-NEXT:    store [[NEW_SELF]] to [[SELF_BOX]]
// CHECK-NEXT:    dealloc_stack [[SELF_BOX]]
// CHECK-NEXT:    return [[NEW_SELF]]
<<<<<<< HEAD
// CHECK:       bb2([[ERROR:%.*]] : $ErrorProtocol):
// CHECK-NEXT:    dealloc_stack [[SELF_BOX]]#0
// CHECK-NEXT:    throw [[ERROR]] : $ErrorProtocol
=======
// CHECK:       bb2([[ERROR:%.*]] : $ErrorType):
// CHECK-NEXT:    dealloc_stack [[SELF_BOX]]
// CHECK-NEXT:    throw [[ERROR]] : $ErrorType
>>>>>>> b58522b8
  convenience init(failDuringDelegation: Int) throws {
    try self.init()
  }

// CHECK-LABEL: sil hidden @_TFC35definite_init_failable_initializers17ThrowDerivedClasscfzT28failBeforeOrDuringDelegationSi_S0_
// CHECK:       bb0(%0 : $Int, %1 : $ThrowDerivedClass):
// CHECK-NEXT:    [[BITMAP_BOX:%.*]] = alloc_stack $Builtin.Int2
// CHECK-NEXT:    [[SELF_BOX:%.*]] = alloc_stack $ThrowDerivedClass
// CHECK:         [[ZERO:%.*]] = integer_literal $Builtin.Int2, 0
// CHECK-NEXT:    store [[ZERO]] to [[BITMAP_BOX]] : $*Builtin.Int2
// CHECK:         store %1 to [[SELF_BOX]]
// CHECK:         [[UNWRAP_FN:%.*]] = function_ref @_TF35definite_init_failable_initializers6unwrapFzSiSi
// CHECK-NEXT:    try_apply [[UNWRAP_FN]](%0)
// CHECK:       bb1([[ARG:%.*]] : $Int):
// CHECK-NEXT:    [[BIT:%.*]] = integer_literal $Builtin.Int2, 1
// CHECK-NEXT:    store [[BIT]] to [[BITMAP_BOX]]
// CHECK:         [[INIT_FN:%.*]] = function_ref @_TFC35definite_init_failable_initializers17ThrowDerivedClasscfzT_S0_
// CHECK-NEXT:    try_apply [[INIT_FN]](%1)
// CHECK:       bb2([[NEW_SELF:%.*]] : $ThrowDerivedClass):
// CHECK-NEXT:    store [[NEW_SELF]] to [[SELF_BOX]]
// CHECK-NEXT:    dealloc_stack [[SELF_BOX]]
// CHECK-NEXT:    dealloc_stack [[BITMAP_BOX]]
// CHECK-NEXT:    return [[NEW_SELF]]
// CHECK:       bb3([[ERROR1:%.*]] : $ErrorProtocol):
// CHECK-NEXT:    br bb5([[ERROR1]] : $ErrorProtocol)
// CHECK:       bb4([[ERROR2:%.*]] : $ErrorProtocol):
// CHECK-NEXT:    [[BIT:%.*]] = integer_literal $Builtin.Int2, -1
<<<<<<< HEAD
// CHECK-NEXT:    store [[BIT]] to [[BITMAP_BOX]]#1
// CHECK-NEXT:    br bb5([[ERROR2]] : $ErrorProtocol)
// CHECK:       bb5([[ERROR3:%.*]] : $ErrorProtocol):
// CHECK-NEXT:    [[BITMAP_VALUE:%.*]] = load [[BITMAP_BOX]]#1
=======
// CHECK-NEXT:    store [[BIT]] to [[BITMAP_BOX]]
// CHECK-NEXT:    br bb5([[ERROR2]] : $ErrorType)
// CHECK:       bb5([[ERROR3:%.*]] : $ErrorType):
// CHECK-NEXT:    [[BITMAP_VALUE:%.*]] = load [[BITMAP_BOX]]
>>>>>>> b58522b8
// CHECK-NEXT:    [[BIT_NUM:%.*]] = integer_literal $Builtin.Int2, 1
// CHECK-NEXT:    [[BITMAP_MSB:%.*]] = builtin "lshr_Int2"([[BITMAP_VALUE]] : $Builtin.Int2, [[BIT_NUM]] : $Builtin.Int2)
// CHECK-NEXT:    [[CONDITION:%.*]] = builtin "trunc_Int2_Int1"([[BITMAP_MSB]] : $Builtin.Int2)
// CHECK-NEXT:    cond_br [[CONDITION]], bb6, bb7
// CHECK:       bb6:
// CHECK-NEXT:    br bb8
// CHECK:       bb7:
// CHECK-NEXT:    [[METATYPE:%.*]] = value_metatype $@thick ThrowDerivedClass.Type, %1 : $ThrowDerivedClass
// CHECK-NEXT:    dealloc_partial_ref %1 : $ThrowDerivedClass, [[METATYPE]] : $@thick ThrowDerivedClass.Type
// CHECK-NEXT:    br bb8
// CHECK:       bb8:
// CHECK-NEXT:    dealloc_stack [[SELF_BOX]]
// CHECK-NEXT:    dealloc_stack [[BITMAP_BOX]]
// CHECK-NEXT:    throw [[ERROR3]]
  convenience init(failBeforeOrDuringDelegation: Int) throws {
    try unwrap(failBeforeOrDuringDelegation)
    try self.init()
  }

// CHECK-LABEL: sil hidden @_TFC35definite_init_failable_initializers17ThrowDerivedClasscfzT29failBeforeOrDuringDelegation2Si_S0_
// CHECK:         bb0(%0 : $Int, %1 : $ThrowDerivedClass):
// CHECK-NEXT:    [[BITMAP_BOX:%.*]] = alloc_stack $Builtin.Int2
// CHECK-NEXT:    [[SELF_BOX:%.*]] = alloc_stack $ThrowDerivedClass
// CHECK:         [[ZERO:%.*]] = integer_literal $Builtin.Int2, 0
// CHECK-NEXT:    store [[ZERO]] to [[BITMAP_BOX]] : $*Builtin.Int2
// CHECK:         store %1 to [[SELF_BOX]]
// CHECK:         [[UNWRAP_FN:%.*]] = function_ref @_TF35definite_init_failable_initializers6unwrapFzSiSi
// CHECK-NEXT:    try_apply [[UNWRAP_FN]](%0)
// CHECK:       bb1([[ARG:%.*]] : $Int):
// CHECK-NEXT:    [[BIT:%.*]] = integer_literal $Builtin.Int2, 1
// CHECK-NEXT:    store [[BIT]] to [[BITMAP_BOX]]
// CHECK:         [[INIT_FN:%.*]] = function_ref @_TFC35definite_init_failable_initializers17ThrowDerivedClasscfzT20failBeforeDelegationSi_S0_
// CHECK-NEXT:    try_apply [[INIT_FN]]([[ARG]], %1)
// CHECK:       bb2([[NEW_SELF:%.*]] : $ThrowDerivedClass):
// CHECK-NEXT:    store [[NEW_SELF]] to [[SELF_BOX]]
// CHECK-NEXT:    dealloc_stack [[SELF_BOX]]
// CHECK-NEXT:    dealloc_stack [[BITMAP_BOX]]
// CHECK-NEXT:    return [[NEW_SELF]]
// CHECK:       bb3([[ERROR:%.*]] : $ErrorProtocol):
// CHECK-NEXT:    br bb5([[ERROR]] : $ErrorProtocol)
// CHECK:       bb4([[ERROR1:%.*]] : $ErrorProtocol):
// CHECK-NEXT:    [[BIT:%.*]] = integer_literal $Builtin.Int2, -1
<<<<<<< HEAD
// CHECK-NEXT:    store [[BIT]] to [[BITMAP_BOX]]#1
// CHECK-NEXT:    br bb5([[ERROR1]] : $ErrorProtocol)
// CHECK:       bb5([[ERROR2:%.*]] : $ErrorProtocol):
// CHECK-NEXT:    [[BITMAP_VALUE:%.*]] = load [[BITMAP_BOX]]#1
=======
// CHECK-NEXT:    store [[BIT]] to [[BITMAP_BOX]]
// CHECK-NEXT:    br bb5([[ERROR1]] : $ErrorType)
// CHECK:       bb5([[ERROR2:%.*]] : $ErrorType):
// CHECK-NEXT:    [[BITMAP_VALUE:%.*]] = load [[BITMAP_BOX]]
>>>>>>> b58522b8
// CHECK-NEXT:    [[BIT_NUM:%.*]] = integer_literal $Builtin.Int2, 1
// CHECK-NEXT:    [[BITMAP_MSB:%.*]] = builtin "lshr_Int2"([[BITMAP_VALUE]] : $Builtin.Int2, [[BIT_NUM]] : $Builtin.Int2)
// CHECK-NEXT:    [[CONDITION:%.*]] = builtin "trunc_Int2_Int1"([[BITMAP_MSB]] : $Builtin.Int2)
// CHECK-NEXT:    cond_br [[CONDITION]], bb6, bb7
// CHECK:       bb6:
// CHECK-NEXT:    br bb8
// CHECK:       bb7:
// CHECK-NEXT:    [[METATYPE:%.*]] = value_metatype $@thick ThrowDerivedClass.Type, %1 : $ThrowDerivedClass
// CHECK-NEXT:    dealloc_partial_ref %1 : $ThrowDerivedClass, [[METATYPE]] : $@thick ThrowDerivedClass.Type
// CHECK-NEXT:    br bb8
// CHECK:       bb8:
// CHECK-NEXT:    dealloc_stack [[SELF_BOX]]
// CHECK-NEXT:    dealloc_stack [[BITMAP_BOX]]
// CHECK-NEXT:    throw [[ERROR2]]
  convenience init(failBeforeOrDuringDelegation2: Int) throws {
    try self.init(failBeforeDelegation: unwrap(failBeforeOrDuringDelegation2))
  }

// CHECK-LABEL: sil hidden @_TFC35definite_init_failable_initializers17ThrowDerivedClasscfzT19failAfterDelegationSi_S0_
// CHECK:       bb0(%0 : $Int, %1 : $ThrowDerivedClass):
// CHECK-NEXT:    [[SELF_BOX:%.*]] = alloc_stack $ThrowDerivedClass
// CHECK:         store %1 to [[SELF_BOX]]
// CHECK:         [[INIT_FN:%.*]] = function_ref @_TFC35definite_init_failable_initializers17ThrowDerivedClasscfT6noFailT__S0_
// CHECK-NEXT:    [[NEW_SELF:%.*]] = apply [[INIT_FN]](%1)
// CHECK-NEXT:    store [[NEW_SELF]] to [[SELF_BOX]]
// CHECK:         [[UNWRAP_FN:%.*]] = function_ref @_TF35definite_init_failable_initializers6unwrapFzSiSi
// CHECK-NEXT:    try_apply [[UNWRAP_FN]](%0)
// CHECK:       bb1([[RESULT:%.*]] : $Int):
// CHECK-NEXT:    dealloc_stack [[SELF_BOX]]
// CHECK-NEXT:    return [[NEW_SELF]]
// CHECK:       bb2([[ERROR:%.*]] : $ErrorProtocol):
// CHECK-NEXT:    strong_release [[NEW_SELF]]
// CHECK-NEXT:    dealloc_stack [[SELF_BOX]]
// CHECK-NEXT:    throw [[ERROR]]
  convenience init(failAfterDelegation: Int) throws {
    self.init(noFail: ())
    try unwrap(failAfterDelegation)
  }

// CHECK-LABEL: sil hidden @_TFC35definite_init_failable_initializers17ThrowDerivedClasscfzT27failDuringOrAfterDelegationSi_S0_
// CHECK:       bb0(%0 : $Int, %1 : $ThrowDerivedClass):
// CHECK-NEXT:    [[BITMAP_BOX:%.*]] = alloc_stack $Builtin.Int2
// CHECK:         [[SELF_BOX:%.*]] = alloc_stack $ThrowDerivedClass
// CHECK:         [[ZERO:%.*]] = integer_literal $Builtin.Int2, 0
// CHECK-NEXT:    store [[ZERO]] to [[BITMAP_BOX]]
// CHECK:         store %1 to [[SELF_BOX]]
// CHECK-NEXT:    [[BIT:%.*]] = integer_literal $Builtin.Int2, 1
// CHECK-NEXT:    store [[BIT]] to [[BITMAP_BOX]]
// CHECK:         [[INIT_FN:%.*]] = function_ref @_TFC35definite_init_failable_initializers17ThrowDerivedClasscfzT_S0_
// CHECK-NEXT:    try_apply [[INIT_FN]](%1)
// CHECK:       bb1([[NEW_SELF:%.*]] : $ThrowDerivedClass):
// CHECK-NEXT:    store [[NEW_SELF]] to [[SELF_BOX]]
// CHECK:         [[UNWRAP_FN:%.*]] = function_ref @_TF35definite_init_failable_initializers6unwrapFzSiSi
// CHECK-NEXT:    try_apply [[UNWRAP_FN]](%0)
// CHECK:       bb2([[RESULT:%.*]] : $Int):
// CHECK-NEXT:    dealloc_stack [[SELF_BOX]]
// CHECK-NEXT:    dealloc_stack [[BITMAP_BOX]]
// CHECK-NEXT:    return [[NEW_SELF]]
// CHECK:       bb3([[ERROR1:%.*]] : $ErrorProtocol):
// CHECK-NEXT:    [[BIT:%.*]] = integer_literal $Builtin.Int2, -1
<<<<<<< HEAD
// CHECK-NEXT:    store [[BIT]] to [[BITMAP_BOX]]#1
// CHECK-NEXT:    br bb5([[ERROR1]] : $ErrorProtocol)
// CHECK:       bb4([[ERROR2:%.*]] : $ErrorProtocol):
// CHECK-NEXT:    br bb5([[ERROR2]] : $ErrorProtocol)
// CHECK:       bb5([[ERROR3:%.*]] : $ErrorProtocol):
// CHECK-NEXT:    [[BITMAP:%.*]] = load [[BITMAP_BOX]]#1
=======
// CHECK-NEXT:    store [[BIT]] to [[BITMAP_BOX]]
// CHECK-NEXT:    br bb5([[ERROR1]] : $ErrorType)
// CHECK:       bb4([[ERROR2:%.*]] : $ErrorType):
// CHECK-NEXT:    br bb5([[ERROR2]] : $ErrorType)
// CHECK:       bb5([[ERROR3:%.*]] : $ErrorType):
// CHECK-NEXT:    [[BITMAP:%.*]] = load [[BITMAP_BOX]]
>>>>>>> b58522b8
// CHECK-NEXT:    [[ONE:%.*]] = integer_literal $Builtin.Int2, 1
// CHECK-NEXT:    [[BITMAP_MSB:%.*]] = builtin "lshr_Int2"([[BITMAP]] : $Builtin.Int2, [[ONE]] : $Builtin.Int2)
// CHECK-NEXT:    [[COND:%.*]] = builtin "trunc_Int2_Int1"([[BITMAP_MSB]] : $Builtin.Int2)
// CHECK-NEXT:    cond_br [[COND]], bb6, bb7
// CHECK:       bb6:
// CHECK-NEXT:    br bb8
// CHECK:       bb7:
// CHECK-NEXT:    destroy_addr [[SELF_BOX]]
// CHECK-NEXT:    br bb8
// CHECK:       bb8:
// CHECK-NEXT:    dealloc_stack [[SELF_BOX]]
// CHECK-NEXT:    dealloc_stack [[BITMAP_BOX]]
// CHECK-NEXT:    throw [[ERROR3]]
  convenience init(failDuringOrAfterDelegation: Int) throws {
    try self.init()
    try unwrap(failDuringOrAfterDelegation)
  }

// CHECK-LABEL: sil hidden @_TFC35definite_init_failable_initializers17ThrowDerivedClasscfzT27failBeforeOrAfterDelegationSi_S0_
// CHECK:       bb0(%0 : $Int, %1 : $ThrowDerivedClass):
// CHECK-NEXT:    [[BITMAP_BOX:%.*]] = alloc_stack $Builtin.Int1
// CHECK-NEXT:    [[SELF_BOX:%.*]] = alloc_stack $ThrowDerivedClass
// CHECK-NEXT:    [[ZERO:%.*]] = integer_literal $Builtin.Int1, 0
// CHECK-NEXT:    store [[ZERO]] to [[BITMAP_BOX]]
// CHECK:         store %1 to [[SELF_BOX]]
// CHECK:         [[UNWRAP_FN:%.*]] = function_ref @_TF35definite_init_failable_initializers6unwrapFzSiSi
// CHECK-NEXT:    try_apply [[UNWRAP_FN]](%0)
// CHECK:       bb1([[RESULT:%.*]] : $Int):
// CHECK-NEXT:    [[BIT:%.*]] = integer_literal $Builtin.Int1, -1
// CHECK-NEXT:    store [[BIT]] to [[BITMAP_BOX]]
// CHECK:         [[INIT_FN:%.*]] = function_ref @_TFC35definite_init_failable_initializers17ThrowDerivedClasscfT6noFailT__S0_
// CHECK-NEXT:    [[NEW_SELF:%.*]] = apply [[INIT_FN]](%1)
// CHECK-NEXT:    store [[NEW_SELF]] to [[SELF_BOX]]
// CHECK:         [[UNWRAP_FN:%.*]] = function_ref @_TF35definite_init_failable_initializers6unwrapFzSiSi
// CHECK-NEXT:    try_apply [[UNWRAP_FN]](%0)
// CHECK:       bb2([[RESULT:%.*]] : $Int):
// CHECK-NEXT:    dealloc_stack [[SELF_BOX]]
// CHECK-NEXT:    dealloc_stack [[BITMAP_BOX]]
// CHECK-NEXT:    return [[NEW_SELF]]
<<<<<<< HEAD
// CHECK:       bb3([[ERROR:%.*]] : $ErrorProtocol):
// CHECK-NEXT:    br bb5([[ERROR]] : $ErrorProtocol)
// CHECK:       bb4([[ERROR:%.*]] : $ErrorProtocol):
// CHECK-NEXT:    br bb5([[ERROR]] : $ErrorProtocol)
// CHECK:       bb5([[ERROR:%.*]] : $ErrorProtocol):
// CHECK-NEXT:    [[COND:%.*]] = load [[BITMAP_BOX]]#1
=======
// CHECK:       bb3([[ERROR:%.*]] : $ErrorType):
// CHECK-NEXT:    br bb5([[ERROR]] : $ErrorType)
// CHECK:       bb4([[ERROR:%.*]] : $ErrorType):
// CHECK-NEXT:    br bb5([[ERROR]] : $ErrorType)
// CHECK:       bb5([[ERROR:%.*]] : $ErrorType):
// CHECK-NEXT:    [[COND:%.*]] = load [[BITMAP_BOX]]
>>>>>>> b58522b8
// CHECK-NEXT:    cond_br [[COND]], bb6, bb7
// CHECK:       bb6:
// CHECK-NEXT:    destroy_addr [[SELF_BOX]]
// CHECK-NEXT:    br bb8
// CHECK:       bb7:
// CHECK-NEXT:    [[OLD_SELF:%.*]] = load [[SELF_BOX]]
// CHECK-NEXT:    [[METATYPE:%.*]] = value_metatype $@thick ThrowDerivedClass.Type, [[OLD_SELF]] : $ThrowDerivedClass
// CHECK-NEXT:    dealloc_partial_ref [[OLD_SELF]] : $ThrowDerivedClass, [[METATYPE]] : $@thick ThrowDerivedClass.Type
// CHECK-NEXT:    br bb8
// CHECK:       bb8:
// CHECK-NEXT:    dealloc_stack [[SELF_BOX]]
// CHECK-NEXT:    dealloc_stack [[BITMAP_BOX]]
// CHECK-NEXT:    throw [[ERROR]]
  convenience init(failBeforeOrAfterDelegation: Int) throws {
    try unwrap(failBeforeOrAfterDelegation)
    self.init(noFail: ())
    try unwrap(failBeforeOrAfterDelegation)
  }
}

////
// Enums with failable initializers
////

enum FailableEnum {
  case A

  init?(a: Int64) { self = .A }

  init!(b: Int64) {
    self.init(a: b)! // unnecessary-but-correct '!'
  }

  init(c: Int64) {
    self.init(a: c)! // necessary '!'
  }

  init(d: Int64) {
    self.init(b: d)! // unnecessary-but-correct '!'
  }
}

////
// Protocols and protocol extensions
////

// Delegating to failable initializers from a protocol extension to a
// protocol.
protocol P1 {
  init?(p1: Int64)
}

extension P1 {
  init!(p1a: Int64) {
    self.init(p1: p1a)! // unnecessary-but-correct '!'
  }

  init(p1b: Int64) {
    self.init(p1: p1b)! // necessary '!'
  }
}

protocol P2 : class {
  init?(p2: Int64)
}

extension P2 {
  init!(p2a: Int64) {
    self.init(p2: p2a)! // unnecessary-but-correct '!'
  }

  init(p2b: Int64) {
    self.init(p2: p2b)! // necessary '!'
  }
}

@objc protocol P3 {
  init?(p3: Int64)
}

extension P3 {
  init!(p3a: Int64) {
    self.init(p3: p3a)! // unnecessary-but-correct '!'
  }

  init(p3b: Int64) {
    self.init(p3: p3b)! // necessary '!'
  }
}

// Delegating to failable initializers from a protocol extension to a
// protocol extension.
extension P1 {
  init?(p1c: Int64) {
    self.init(p1: p1c)
  }

  init!(p1d: Int64) {
    self.init(p1c: p1d)! // unnecessary-but-correct '!'
  }

  init(p1e: Int64) {
    self.init(p1c: p1e)! // necessary '!'
  }
}

extension P2 {
  init?(p2c: Int64) {
    self.init(p2: p2c)
  }

  init!(p2d: Int64) {
    self.init(p2c: p2d)! // unnecessary-but-correct '!'
  }

  init(p2e: Int64) {
    self.init(p2c: p2e)! // necessary '!'
  }
}

////
// self.dynamicType with uninitialized self
////

func use(a : Any) {}

class DynamicTypeBase {
  var x: Int

  init() {
    use(self.dynamicType)
    x = 0
  }

  convenience init(a : Int) {
    use(self.dynamicType)
    self.init()
  }
}

class DynamicTypeDerived : DynamicTypeBase {
  override init() {
    use(self.dynamicType)
    super.init()
  }

  convenience init(a : Int) {
    use(self.dynamicType)
    self.init()
  }
}

struct DynamicTypeStruct {
  var x: Int

  init() {
    use(self.dynamicType)
    x = 0
  }

  init(a : Int) {
    use(self.dynamicType)
    self.init()
  }
}<|MERGE_RESOLUTION|>--- conflicted
+++ resolved
@@ -326,13 +326,8 @@
 // CHECK-NEXT:    store [[NEW_SELF]] to [[SELF_BOX]]
 // CHECK-NEXT:    dealloc_stack [[SELF_BOX]]
 // CHECK-NEXT:    return [[NEW_SELF]]
-<<<<<<< HEAD
 // CHECK:       bb2([[ERROR:%.*]] : $ErrorProtocol):
-// CHECK-NEXT:    dealloc_stack [[SELF_BOX]]#0
-=======
-// CHECK:       bb2([[ERROR:%.*]] : $ErrorType):
-// CHECK-NEXT:    dealloc_stack [[SELF_BOX]]
->>>>>>> b58522b8
+// CHECK-NEXT:    dealloc_stack [[SELF_BOX]]
 // CHECK-NEXT:    throw [[ERROR]]
   init(failBeforeDelegation: Int) throws {
     try unwrap(failBeforeDelegation)
@@ -351,21 +346,12 @@
 // CHECK-NEXT:    store [[NEW_SELF]] to [[SELF_BOX]]
 // CHECK-NEXT:    dealloc_stack [[SELF_BOX]]
 // CHECK-NEXT:    return [[NEW_SELF]]
-<<<<<<< HEAD
 // CHECK:       bb3([[ERROR:%.*]] : $ErrorProtocol):
 // CHECK-NEXT:    br bb5([[ERROR]] : $ErrorProtocol)
 // CHECK:       bb4([[ERROR:%.*]] : $ErrorProtocol):
 // CHECK-NEXT:    br bb5([[ERROR]] : $ErrorProtocol)
 // CHECK:       bb5([[ERROR:%.*]] : $ErrorProtocol):
-// CHECK-NEXT:    dealloc_stack [[SELF_BOX]]#0
-=======
-// CHECK:       bb3([[ERROR:%.*]] : $ErrorType):
-// CHECK-NEXT:    br bb5([[ERROR]] : $ErrorType)
-// CHECK:       bb4([[ERROR:%.*]] : $ErrorType):
-// CHECK-NEXT:    br bb5([[ERROR]] : $ErrorType)
-// CHECK:       bb5([[ERROR:%.*]] : $ErrorType):
-// CHECK-NEXT:    dealloc_stack [[SELF_BOX]]
->>>>>>> b58522b8
+// CHECK-NEXT:    dealloc_stack [[SELF_BOX]]
 // CHECK-NEXT:    throw [[ERROR]]
   init(failBeforeOrDuringDelegation: Int) throws {
     try unwrap(failBeforeOrDuringDelegation)
@@ -384,21 +370,12 @@
 // CHECK-NEXT:    store [[NEW_SELF]] to [[SELF_BOX]]
 // CHECK:         dealloc_stack [[SELF_BOX]]
 // CHECK-NEXT:    return [[NEW_SELF]]
-<<<<<<< HEAD
 // CHECK:       bb3([[ERROR:%.*]] : $ErrorProtocol):
 // CHECK-NEXT:    br bb5([[ERROR]] : $ErrorProtocol)
 // CHECK:       bb4([[ERROR:%.*]] : $ErrorProtocol):
 // CHECK-NEXT:    br bb5([[ERROR]] : $ErrorProtocol)
 // CHECK:       bb5([[ERROR:%.*]] : $ErrorProtocol):
-// CHECK-NEXT:    dealloc_stack [[SELF_BOX]]#0
-=======
-// CHECK:       bb3([[ERROR:%.*]] : $ErrorType):
-// CHECK-NEXT:    br bb5([[ERROR]] : $ErrorType)
-// CHECK:       bb4([[ERROR:%.*]] : $ErrorType):
-// CHECK-NEXT:    br bb5([[ERROR]] : $ErrorType)
-// CHECK:       bb5([[ERROR:%.*]] : $ErrorType):
-// CHECK-NEXT:    dealloc_stack [[SELF_BOX]]
->>>>>>> b58522b8
+// CHECK-NEXT:    dealloc_stack [[SELF_BOX]]
 // CHECK-NEXT:    throw [[ERROR]]
   init(failBeforeOrDuringDelegation2: Int) throws {
     try self.init(failBeforeDelegation: unwrap(failBeforeOrDuringDelegation2))
@@ -413,13 +390,8 @@
 // CHECK-NEXT:    store [[NEW_SELF]] to [[SELF_BOX]]
 // CHECK-NEXT:    dealloc_stack [[SELF_BOX]]
 // CHECK-NEXT:    return [[NEW_SELF]]
-<<<<<<< HEAD
 // CHECK:       bb2([[ERROR:%.*]] : $ErrorProtocol):
-// CHECK:         dealloc_stack [[SELF_BOX]]#0
-=======
-// CHECK:       bb2([[ERROR:%.*]] : $ErrorType):
 // CHECK:         dealloc_stack [[SELF_BOX]]
->>>>>>> b58522b8
 // CHECK-NEXT:    throw [[ERROR]]
   init(failDuringDelegation: Int) throws {
     try self.init(fail: ())
@@ -463,21 +435,12 @@
 // CHECK-NEXT:    dealloc_stack [[SELF_BOX]]
 // CHECK-NEXT:    dealloc_stack [[BITMAP_BOX]]
 // CHECK-NEXT:    return [[NEW_SELF]]
-<<<<<<< HEAD
 // CHECK:       bb3([[ERROR:%.*]] : $ErrorProtocol):
 // CHECK-NEXT:    br bb5([[ERROR]] : $ErrorProtocol)
 // CHECK:       bb4([[ERROR:%.*]] : $ErrorProtocol):
 // CHECK-NEXT:    br bb5([[ERROR]] : $ErrorProtocol)
 // CHECK:       bb5([[ERROR:%.*]] : $ErrorProtocol):
-// CHECK-NEXT:    [[COND:%.*]] = load [[BITMAP_BOX]]#1
-=======
-// CHECK:       bb3([[ERROR:%.*]] : $ErrorType):
-// CHECK-NEXT:    br bb5([[ERROR]] : $ErrorType)
-// CHECK:       bb4([[ERROR:%.*]] : $ErrorType):
-// CHECK-NEXT:    br bb5([[ERROR]] : $ErrorType)
-// CHECK:       bb5([[ERROR:%.*]] : $ErrorType):
 // CHECK-NEXT:    [[COND:%.*]] = load [[BITMAP_BOX]]
->>>>>>> b58522b8
 // CHECK-NEXT:    cond_br [[COND]], bb6, bb7
 // CHECK:       bb6:
 // CHECK-NEXT:    destroy_addr [[SELF_BOX]]
@@ -513,21 +476,12 @@
 // CHECK-NEXT:    dealloc_stack [[SELF_BOX]]
 // CHECK-NEXT:    dealloc_stack [[BITMAP_BOX]]
 // CHECK-NEXT:    return [[NEW_SELF]]
-<<<<<<< HEAD
 // CHECK:       bb3([[ERROR:%.*]] : $ErrorProtocol):
 // CHECK-NEXT:    br bb5([[ERROR]] : $ErrorProtocol)
 // CHECK:       bb4([[ERROR:%.*]] : $ErrorProtocol):
 // CHECK-NEXT:    br bb5([[ERROR]] : $ErrorProtocol)
 // CHECK:       bb5([[ERROR:%.*]] : $ErrorProtocol):
-// CHECK-NEXT:    [[COND:%.*]] = load [[BITMAP_BOX]]#1
-=======
-// CHECK:       bb3([[ERROR:%.*]] : $ErrorType):
-// CHECK-NEXT:    br bb5([[ERROR]] : $ErrorType)
-// CHECK:       bb4([[ERROR:%.*]] : $ErrorType):
-// CHECK-NEXT:    br bb5([[ERROR]] : $ErrorType)
-// CHECK:       bb5([[ERROR:%.*]] : $ErrorType):
 // CHECK-NEXT:    [[COND:%.*]] = load [[BITMAP_BOX]]
->>>>>>> b58522b8
 // CHECK-NEXT:    cond_br [[COND]], bb6, bb7
 // CHECK:       bb6:
 // CHECK-NEXT:    destroy_addr [[SELF_BOX]]
@@ -606,13 +560,8 @@
 // CHECK-NEXT:    store [[NEW_SELF]] to [[SELF_BOX]]
 // CHECK-NEXT:    dealloc_stack [[SELF_BOX]]
 // CHECK-NEXT:    return [[NEW_SELF]]
-<<<<<<< HEAD
 // CHECK:       bb2([[ERROR:%.*]] : $ErrorProtocol):
-// CHECK-NEXT:    dealloc_stack [[SELF_BOX]]#0
-=======
-// CHECK:       bb2([[ERROR:%.*]] : $ErrorType):
-// CHECK-NEXT:    dealloc_stack [[SELF_BOX]]
->>>>>>> b58522b8
+// CHECK-NEXT:    dealloc_stack [[SELF_BOX]]
 // CHECK-NEXT:    throw [[ERROR]]
   init(failDuringSelfReplacement: Int) throws {
     try self = ThrowStruct(fail: ())
@@ -950,13 +899,8 @@
 // CHECK-NEXT:    store [[DERIVED_SELF]] to [[SELF_BOX]]
 // CHECK-NEXT:    dealloc_stack [[SELF_BOX]]
 // CHECK-NEXT:    return [[DERIVED_SELF]]
-<<<<<<< HEAD
 // CHECK:       bb2([[ERROR:%.*]] : $ErrorProtocol):
-// CHECK-NEXT:    dealloc_stack [[SELF_BOX]]#0
-=======
-// CHECK:       bb2([[ERROR:%.*]] : $ErrorType):
-// CHECK-NEXT:    dealloc_stack [[SELF_BOX]]
->>>>>>> b58522b8
+// CHECK-NEXT:    dealloc_stack [[SELF_BOX]]
 // CHECK-NEXT:    throw [[ERROR]]
   required init() throws {
     try super.init()
@@ -1013,17 +957,10 @@
 // CHECK-NEXT:    br bb5([[ERROR]] : $ErrorProtocol)
 // CHECK:       bb4([[ERROR:%.*]] : $ErrorProtocol):
 // CHECK-NEXT:    [[BIT:%.*]] = integer_literal $Builtin.Int2, -1
-<<<<<<< HEAD
-// CHECK-NEXT:    store [[BIT]] to [[BITMAP_BOX]]#1
+// CHECK-NEXT:    store [[BIT]] to [[BITMAP_BOX]]
 // CHECK-NEXT:    br bb5([[ERROR]] : $ErrorProtocol)
 // CHECK:       bb5([[ERROR:%.*]] : $ErrorProtocol):
-// CHECK-NEXT:    [[BITMAP:%.*]] = load [[BITMAP_BOX]]#1
-=======
-// CHECK-NEXT:    store [[BIT]] to [[BITMAP_BOX]]
-// CHECK-NEXT:    br bb5([[ERROR]] : $ErrorType)
-// CHECK:       bb5([[ERROR:%.*]] : $ErrorType):
 // CHECK-NEXT:    [[BITMAP:%.*]] = load [[BITMAP_BOX]]
->>>>>>> b58522b8
 // CHECK-NEXT:    [[ONE:%.*]] = integer_literal $Builtin.Int2, 1
 // CHECK-NEXT:    [[BITMAP_MSB:%.*]] = builtin "lshr_Int2"([[BITMAP]] : $Builtin.Int2, [[ONE]] : $Builtin.Int2)
 // CHECK-NEXT:    [[COND:%.*]] = builtin "trunc_Int2_Int1"([[BITMAP_MSB]] : $Builtin.Int2)
@@ -1087,21 +1024,12 @@
 // CHECK-NEXT:    return [[DERIVED_SELF]]
 // CHECK:       bb3([[ERROR:%.*]] : $ErrorProtocol):
 // CHECK-NEXT:    [[BIT:%.*]] = integer_literal $Builtin.Int2, -1
-<<<<<<< HEAD
-// CHECK-NEXT:    store [[BIT]] to [[BITMAP_BOX]]#1
+// CHECK-NEXT:    store [[BIT]] to [[BITMAP_BOX]]
 // CHECK-NEXT:    br bb5([[ERROR]] : $ErrorProtocol)
 // CHECK:       bb4([[ERROR:%.*]] : $ErrorProtocol):
 // CHECK-NEXT:    br bb5([[ERROR]] : $ErrorProtocol)
 // CHECK:       bb5([[ERROR:%.*]] : $ErrorProtocol):
-// CHECK-NEXT:    [[BITMAP:%.*]] = load [[BITMAP_BOX]]#1
-=======
-// CHECK-NEXT:    store [[BIT]] to [[BITMAP_BOX]]
-// CHECK-NEXT:    br bb5([[ERROR]] : $ErrorType)
-// CHECK:       bb4([[ERROR:%.*]] : $ErrorType):
-// CHECK-NEXT:    br bb5([[ERROR]] : $ErrorType)
-// CHECK:       bb5([[ERROR:%.*]] : $ErrorType):
 // CHECK-NEXT:    [[BITMAP:%.*]] = load [[BITMAP_BOX]]
->>>>>>> b58522b8
 // CHECK-NEXT:    [[ONE:%.*]] = integer_literal $Builtin.Int2, 1
 // CHECK-NEXT:    [[BITMAP_MSB:%.*]] = builtin "lshr_Int2"([[BITMAP]] : $Builtin.Int2, [[ONE]] : $Builtin.Int2)
 // CHECK-NEXT:    [[COND:%.*]] = builtin "trunc_Int2_Int1"([[BITMAP_MSB]] : $Builtin.Int2)
@@ -1141,21 +1069,12 @@
 // CHECK-NEXT:    dealloc_stack [[SELF_BOX]]
 // CHECK-NEXT:    dealloc_stack [[BITMAP_BOX]]
 // CHECK-NEXT:    return [[DERIVED_SELF]]
-<<<<<<< HEAD
 // CHECK:       bb3([[ERROR:%.*]] : $ErrorProtocol):
 // CHECK-NEXT:    br bb5([[ERROR]] : $ErrorProtocol)
 // CHECK:       bb4([[ERROR:%.*]] : $ErrorProtocol):
 // CHECK-NEXT:    br bb5([[ERROR]] : $ErrorProtocol)
 // CHECK:       bb5([[ERROR:%.*]] : $ErrorProtocol):
-// CHECK-NEXT:    [[COND:%.*]] = load [[BITMAP_BOX]]#1
-=======
-// CHECK:       bb3([[ERROR:%.*]] : $ErrorType):
-// CHECK-NEXT:    br bb5([[ERROR]] : $ErrorType)
-// CHECK:       bb4([[ERROR:%.*]] : $ErrorType):
-// CHECK-NEXT:    br bb5([[ERROR]] : $ErrorType)
-// CHECK:       bb5([[ERROR:%.*]] : $ErrorType):
 // CHECK-NEXT:    [[COND:%.*]] = load [[BITMAP_BOX]]
->>>>>>> b58522b8
 // CHECK-NEXT:    cond_br [[COND:%.*]], bb6, bb7
 // CHECK:       bb6:
 // CHECK-NEXT:    destroy_addr [[SELF_BOX]]
@@ -1166,15 +1085,9 @@
 // CHECK-NEXT:    dealloc_partial_ref [[BITMAP]] : $ThrowDerivedClass, [[METATYPE]] : $@thick ThrowDerivedClass.Type
 // CHECK-NEXT:    br bb8
 // CHECK:       bb8:
-<<<<<<< HEAD
-// CHECK-NEXT:    dealloc_stack [[SELF_BOX]]#0
-// CHECK-NEXT:    dealloc_stack [[BITMAP_BOX]]#0
+// CHECK-NEXT:    dealloc_stack [[SELF_BOX]]
+// CHECK-NEXT:    dealloc_stack [[BITMAP_BOX]]
 // CHECK-NEXT:    throw [[ERROR]] : $ErrorProtocol
-=======
-// CHECK-NEXT:    dealloc_stack [[SELF_BOX]]
-// CHECK-NEXT:    dealloc_stack [[BITMAP_BOX]]
-// CHECK-NEXT:    throw [[ERROR]] : $ErrorType
->>>>>>> b58522b8
   init(failBeforeFullInitialization: Int, failAfterFullInitialization: Int) throws {
     try unwrap(failBeforeFullInitialization)
     super.init(noFail: ())
@@ -1207,21 +1120,12 @@
 // CHECK-NEXT:    br bb7([[ERROR]] : $ErrorProtocol)
 // CHECK:       bb5([[ERROR:%.*]] : $ErrorProtocol):
 // CHECK-NEXT:    [[BIT:%.*]] = integer_literal $Builtin.Int2, -1
-<<<<<<< HEAD
-// CHECK-NEXT:    store [[BIT]] to [[BITMAP_BOX]]#1
+// CHECK-NEXT:    store [[BIT]] to [[BITMAP_BOX]]
 // CHECK-NEXT:    br bb7([[ERROR]] : $ErrorProtocol)
 // CHECK:       bb6([[ERROR:%.*]] : $ErrorProtocol):
 // CHECK-NEXT:    br bb7([[ERROR]] : $ErrorProtocol)
 // CHECK:       bb7([[ERROR:%.*]] : $ErrorProtocol):
-// CHECK-NEXT:    [[BITMAP:%.*]] = load [[BITMAP_BOX]]#1
-=======
-// CHECK-NEXT:    store [[BIT]] to [[BITMAP_BOX]]
-// CHECK-NEXT:    br bb7([[ERROR]] : $ErrorType)
-// CHECK:       bb6([[ERROR:%.*]] : $ErrorType):
-// CHECK-NEXT:    br bb7([[ERROR]] : $ErrorType)
-// CHECK:       bb7([[ERROR:%.*]] : $ErrorType):
 // CHECK-NEXT:    [[BITMAP:%.*]] = load [[BITMAP_BOX]]
->>>>>>> b58522b8
 // CHECK-NEXT:    [[ONE:%.*]] = integer_literal $Builtin.Int2, 1
 // CHECK-NEXT:    [[BITMAP_MSB:%.*]] = builtin "lshr_Int2"([[BITMAP]] : $Builtin.Int2, [[ONE]] : $Builtin.Int2)
 // CHECK-NEXT:    [[COND:%.*]] = builtin "trunc_Int2_Int1"([[BITMAP_MSB]] : $Builtin.Int2)
@@ -1287,15 +1191,9 @@
 // CHECK-NEXT:    store [[NEW_SELF]] to [[SELF_BOX]]
 // CHECK-NEXT:    dealloc_stack [[SELF_BOX]]
 // CHECK-NEXT:    return [[NEW_SELF]]
-<<<<<<< HEAD
 // CHECK:       bb2([[ERROR:%.*]] : $ErrorProtocol):
-// CHECK-NEXT:    dealloc_stack [[SELF_BOX]]#0
+// CHECK-NEXT:    dealloc_stack [[SELF_BOX]]
 // CHECK-NEXT:    throw [[ERROR]] : $ErrorProtocol
-=======
-// CHECK:       bb2([[ERROR:%.*]] : $ErrorType):
-// CHECK-NEXT:    dealloc_stack [[SELF_BOX]]
-// CHECK-NEXT:    throw [[ERROR]] : $ErrorType
->>>>>>> b58522b8
   convenience init(failDuringDelegation: Int) throws {
     try self.init()
   }
@@ -1323,17 +1221,10 @@
 // CHECK-NEXT:    br bb5([[ERROR1]] : $ErrorProtocol)
 // CHECK:       bb4([[ERROR2:%.*]] : $ErrorProtocol):
 // CHECK-NEXT:    [[BIT:%.*]] = integer_literal $Builtin.Int2, -1
-<<<<<<< HEAD
-// CHECK-NEXT:    store [[BIT]] to [[BITMAP_BOX]]#1
+// CHECK-NEXT:    store [[BIT]] to [[BITMAP_BOX]]
 // CHECK-NEXT:    br bb5([[ERROR2]] : $ErrorProtocol)
 // CHECK:       bb5([[ERROR3:%.*]] : $ErrorProtocol):
-// CHECK-NEXT:    [[BITMAP_VALUE:%.*]] = load [[BITMAP_BOX]]#1
-=======
-// CHECK-NEXT:    store [[BIT]] to [[BITMAP_BOX]]
-// CHECK-NEXT:    br bb5([[ERROR2]] : $ErrorType)
-// CHECK:       bb5([[ERROR3:%.*]] : $ErrorType):
 // CHECK-NEXT:    [[BITMAP_VALUE:%.*]] = load [[BITMAP_BOX]]
->>>>>>> b58522b8
 // CHECK-NEXT:    [[BIT_NUM:%.*]] = integer_literal $Builtin.Int2, 1
 // CHECK-NEXT:    [[BITMAP_MSB:%.*]] = builtin "lshr_Int2"([[BITMAP_VALUE]] : $Builtin.Int2, [[BIT_NUM]] : $Builtin.Int2)
 // CHECK-NEXT:    [[CONDITION:%.*]] = builtin "trunc_Int2_Int1"([[BITMAP_MSB]] : $Builtin.Int2)
@@ -1376,17 +1267,10 @@
 // CHECK-NEXT:    br bb5([[ERROR]] : $ErrorProtocol)
 // CHECK:       bb4([[ERROR1:%.*]] : $ErrorProtocol):
 // CHECK-NEXT:    [[BIT:%.*]] = integer_literal $Builtin.Int2, -1
-<<<<<<< HEAD
-// CHECK-NEXT:    store [[BIT]] to [[BITMAP_BOX]]#1
+// CHECK-NEXT:    store [[BIT]] to [[BITMAP_BOX]]
 // CHECK-NEXT:    br bb5([[ERROR1]] : $ErrorProtocol)
 // CHECK:       bb5([[ERROR2:%.*]] : $ErrorProtocol):
-// CHECK-NEXT:    [[BITMAP_VALUE:%.*]] = load [[BITMAP_BOX]]#1
-=======
-// CHECK-NEXT:    store [[BIT]] to [[BITMAP_BOX]]
-// CHECK-NEXT:    br bb5([[ERROR1]] : $ErrorType)
-// CHECK:       bb5([[ERROR2:%.*]] : $ErrorType):
 // CHECK-NEXT:    [[BITMAP_VALUE:%.*]] = load [[BITMAP_BOX]]
->>>>>>> b58522b8
 // CHECK-NEXT:    [[BIT_NUM:%.*]] = integer_literal $Builtin.Int2, 1
 // CHECK-NEXT:    [[BITMAP_MSB:%.*]] = builtin "lshr_Int2"([[BITMAP_VALUE]] : $Builtin.Int2, [[BIT_NUM]] : $Builtin.Int2)
 // CHECK-NEXT:    [[CONDITION:%.*]] = builtin "trunc_Int2_Int1"([[BITMAP_MSB]] : $Builtin.Int2)
@@ -1447,21 +1331,12 @@
 // CHECK-NEXT:    return [[NEW_SELF]]
 // CHECK:       bb3([[ERROR1:%.*]] : $ErrorProtocol):
 // CHECK-NEXT:    [[BIT:%.*]] = integer_literal $Builtin.Int2, -1
-<<<<<<< HEAD
-// CHECK-NEXT:    store [[BIT]] to [[BITMAP_BOX]]#1
+// CHECK-NEXT:    store [[BIT]] to [[BITMAP_BOX]]
 // CHECK-NEXT:    br bb5([[ERROR1]] : $ErrorProtocol)
 // CHECK:       bb4([[ERROR2:%.*]] : $ErrorProtocol):
 // CHECK-NEXT:    br bb5([[ERROR2]] : $ErrorProtocol)
 // CHECK:       bb5([[ERROR3:%.*]] : $ErrorProtocol):
-// CHECK-NEXT:    [[BITMAP:%.*]] = load [[BITMAP_BOX]]#1
-=======
-// CHECK-NEXT:    store [[BIT]] to [[BITMAP_BOX]]
-// CHECK-NEXT:    br bb5([[ERROR1]] : $ErrorType)
-// CHECK:       bb4([[ERROR2:%.*]] : $ErrorType):
-// CHECK-NEXT:    br bb5([[ERROR2]] : $ErrorType)
-// CHECK:       bb5([[ERROR3:%.*]] : $ErrorType):
 // CHECK-NEXT:    [[BITMAP:%.*]] = load [[BITMAP_BOX]]
->>>>>>> b58522b8
 // CHECK-NEXT:    [[ONE:%.*]] = integer_literal $Builtin.Int2, 1
 // CHECK-NEXT:    [[BITMAP_MSB:%.*]] = builtin "lshr_Int2"([[BITMAP]] : $Builtin.Int2, [[ONE]] : $Builtin.Int2)
 // CHECK-NEXT:    [[COND:%.*]] = builtin "trunc_Int2_Int1"([[BITMAP_MSB]] : $Builtin.Int2)
@@ -1501,21 +1376,12 @@
 // CHECK-NEXT:    dealloc_stack [[SELF_BOX]]
 // CHECK-NEXT:    dealloc_stack [[BITMAP_BOX]]
 // CHECK-NEXT:    return [[NEW_SELF]]
-<<<<<<< HEAD
 // CHECK:       bb3([[ERROR:%.*]] : $ErrorProtocol):
 // CHECK-NEXT:    br bb5([[ERROR]] : $ErrorProtocol)
 // CHECK:       bb4([[ERROR:%.*]] : $ErrorProtocol):
 // CHECK-NEXT:    br bb5([[ERROR]] : $ErrorProtocol)
 // CHECK:       bb5([[ERROR:%.*]] : $ErrorProtocol):
-// CHECK-NEXT:    [[COND:%.*]] = load [[BITMAP_BOX]]#1
-=======
-// CHECK:       bb3([[ERROR:%.*]] : $ErrorType):
-// CHECK-NEXT:    br bb5([[ERROR]] : $ErrorType)
-// CHECK:       bb4([[ERROR:%.*]] : $ErrorType):
-// CHECK-NEXT:    br bb5([[ERROR]] : $ErrorType)
-// CHECK:       bb5([[ERROR:%.*]] : $ErrorType):
 // CHECK-NEXT:    [[COND:%.*]] = load [[BITMAP_BOX]]
->>>>>>> b58522b8
 // CHECK-NEXT:    cond_br [[COND]], bb6, bb7
 // CHECK:       bb6:
 // CHECK-NEXT:    destroy_addr [[SELF_BOX]]
